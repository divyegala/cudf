--- conflicted
+++ resolved
@@ -45,11 +45,7 @@
 conda install "rmm=$MINOR_VERSION.*" "cudatoolkit=$CUDA_REL" \
               "dask>=2.1.0" "distributed>=2.1.0" "numpy>=1.16" "double-conversion" \
               "rapidjson" "flatbuffers" "boost-cpp" "fsspec>=0.3.3" "dlpack" \
-<<<<<<< HEAD
-              "feather-format" "cupy>=6.5.0" "arrow-cpp=0.15.0" "pyarrow=0.15.0" \
-=======
-              "feather-format" "cupy>=6.0.0" "arrow-cpp=0.15.1" "pyarrow=0.15.1" \
->>>>>>> 53c05f02
+              "feather-format" "cupy>=6.5.0" "arrow-cpp=0.15.1" "pyarrow=0.15.1" \
               "fastavro>=0.22.0" "pandas>=0.24.2,<0.25" "hypothesis" "s3fs" "gcsfs" \
               "boto3" "moto" "httpretty" "streamz"
 
