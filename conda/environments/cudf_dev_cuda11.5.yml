# Copyright (c) 2021-2022, NVIDIA CORPORATION.

name: cudf_dev
channels:
  - rapidsai
  - nvidia
  - rapidsai-nightly
  - dask/label/dev
  - conda-forge
dependencies:
  - c-compiler
  - cxx-compiler
  - clang=11.1.0
  - clang-tools=11.1.0
  - cupy>=9.5.0,<12.0.0a0
<<<<<<< HEAD
  - rmm=22.12.*
  - cmake>=3.20.1,!=3.23.0
=======
  - rmm=22.10.*
  - cmake>=3.23.1
>>>>>>> 5a416a02
  - cmake_setuptools>=0.1.3
  - scikit-build>=0.13.1
  - python>=3.8,<3.10
  - numba>=0.54
  - numpy
  - pandas>=1.0,<1.6.0dev0
  - pyarrow=9
  - fastavro>=0.22.9
  - python-snappy>=0.6.0
  - notebook>=0.5.0
  - cython>=0.29,<0.30
  - fsspec>=0.6.0
  - pytest
  - pytest-benchmark
  - pytest-cases
  - pytest-xdist
  - sphinx
  - sphinxcontrib-websupport
  - nbsphinx
  - numpydoc
  - ipython
  - pandoc<=2.0.0
  - cudatoolkit=11.5
  - cuda-python >=11.5,<11.7.1
  - pip
  - flake8=3.8.3
  - black=22.3.0
  - isort=5.10.1
  - mypy=0.971
  - types-cachetools
  - doxygen=1.8.20
  - pydocstyle=6.1.1
  - typing_extensions
  - pre-commit
  - dask>=2022.7.1
  - distributed>=2022.7.1
  - streamz
  - arrow-cpp=9
  - dlpack>=0.5,<0.6.0a0
  - double-conversion
  - rapidjson
  - hypothesis
  - sphinx-markdown-tables
  - sphinx-copybutton
  - sphinx-autobuild
  - myst-nb
  - scipy
  - dask-cuda=22.12.*
  - mimesis<4.1
  - packaging
  - protobuf>=3.20.1,<3.21.0a0
  - nvtx>=0.2.1
  - cachetools
  - transformers<=4.10.3
  - pydata-sphinx-theme
  - librdkafka=1.7.0
  - python-confluent-kafka=1.7.0
  - moto>=3.1.6
  - boto3>=1.21.21
  - botocore>=1.24.21
  - aiobotocore>=2.2.0
  - s3fs>=2022.3.0
  - werkzeug<2.2.0 # Temporary transient dependency pinning to avoid URL-LIB3 + moto timeouts
  - pytorch<1.12.0
  - pip:
      - git+https://github.com/python-streamz/streamz.git@master
      - pyorc
  - ptxcompiler  # [linux64]
  - gcc_linux-64=9.* # [linux64]
  - sysroot_linux-64==2.17 # [linux64]
  - nvcc_linux-64=11.5
  # Un-comment following lines for ARM specific packages.
  # - gcc_linux-aarch64=9.* # [aarch64]
  # - sysroot_linux-aarch64==2.17 # [aarch64]
  # - nvcc_linux-aarch64=11.5 # [aarch64]<|MERGE_RESOLUTION|>--- conflicted
+++ resolved
@@ -13,13 +13,8 @@
   - clang=11.1.0
   - clang-tools=11.1.0
   - cupy>=9.5.0,<12.0.0a0
-<<<<<<< HEAD
   - rmm=22.12.*
-  - cmake>=3.20.1,!=3.23.0
-=======
-  - rmm=22.10.*
   - cmake>=3.23.1
->>>>>>> 5a416a02
   - cmake_setuptools>=0.1.3
   - scikit-build>=0.13.1
   - python>=3.8,<3.10
