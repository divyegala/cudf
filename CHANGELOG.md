--- conflicted
+++ resolved
@@ -69,12 +69,9 @@
 - PR #1047 Adding gdf_dtype_extra_info to gdf_column_view_augmented
 - PR #1054 Added default ctor to SerialTrieNode to overcome Thrust issue in CentOS7 + CUDA10
 - PR #1024 CSV Reader: Add support for hexadecimal integers in integral-type columns
-<<<<<<< HEAD
 - PR #1033 Update `fillna()` to use libcudf function `gdf_replace_nulls`
-=======
 - PR #1066 Added inplace assignment for columns and select_dtypes for dataframes
 - PR #1026 CSV Reader: Change the meaning and type of the quoting parameter to match Pandas
->>>>>>> f08bcc7d
 
 ## Bug Fixes
 
