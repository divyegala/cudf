# cuDF 0.13.0 (Date TBD)

## New Features

- PR #3577 Add initial dictionary support to column classes
- PR #3917 Add dictionary add_keys function
- PR #3777 Add support for dictionary column in gather
- PR #3693 add string support, skipna to scan operation
- PR #3662 Define and implement `shift`.
- PR #3842 ORC writer: add support for column statistics
- PR #3861 Added Series.sum feature for String
- PR #4069 Added cast of numeric columns from/to String
- PR #3681 Add cudf::experimental::boolean_mask_scatter
- PR #4088 Added asString() on ColumnVector in Java that takes a format string
- PR #4040 Add support for n-way merge of sorted tables
- PR #4053 Multi-column quantiles.
- PR #4107 Add groupby nunique aggregation
- PR #4153 Support Dask serialization protocol on cuDF objects
- PR #4164 Add Buffer "constructor-kwargs" header
- PR #4159 Add COUNT aggregation that includes null values
- PR #4190 Add libcudf++ transpose Cython implementation
- PR #4216 Add cudf.Scalar Python type

## Improvements

- PR #4187 exposed getNativeView method in Java bindings
- PR #3525 build.sh option to disable nvtx
- PR #3748 Optimize hash_partition using shared memory
- PR #3808 Optimize hash_partition using shared memory and cub block scan
- PR #3698 Add count_(un)set_bits functions taking multiple ranges and updated slice to compute null counts at once.
- PR #3909 Move java backend to libcudf++
- PR #3971 Adding `as_table` to convert Column to Table in python
- PR #3910 Adding sinh, cosh, tanh, asinh, acosh, atanh cube root and rint unary support.
- PR #3972 Add Java bindings for left_semi_join and left_anti_join
- PR #3975 Simplify and generalize data handling in `Buffer`
- PR #3985 Update RMM include files and remove extraneously included header files.
- PR #3601 Port UDF functionality for rolling windows to libcudf++
- PR #3911 Adding null boolean handling for copy_if_else
- PR #4003 Drop old `to_device` utility wrapper function
- PR #4002 Adding to_frame and fix for categorical column issue
- PR #4035 Port NVText tokenize function to libcudf++
- PR #4009 build script update to enable cudf build without installing
- PR #3897 Port cuIO JSON reader to cudf::column types
- PR #4008 Eliminate extra copy in column constructor
- PR #4013 Add cython definition for io readers cudf/io/io_types.hpp
- PR #4014 ORC/Parquet: add count parameter to stripe/rowgroup-based reader API
- PR #4042 Port cudf/io/functions.hpp to Cython for use in IO bindings
- PR #3880 Add aggregation infrastructure support for reduction
- PR #3880 Add aggregation infrastructure support for cudf::reduce
- PR #4059 Add aggregation infrastructure support for cudf::scan
- PR #4021 Change quantiles signature for clarity.
- PR #4058 Port hash.pyx to use libcudf++ APIs
- PR #4057 Handle offsets in cython Column class
- PR #4045 Reorganize `libxx` directory
- PR #4029 Port stream_compaction.pyx to use libcudf++ APIs
- PR #4031 Docs build scripts and instructions update
- PR #4062 Improve how java classifiers are produced
- PR #4038 JNI and Java support for is_nan and is_not_nan
- PR #3786 Adding string support to rolling_windows
- PR #4067 Removed unused `CATEGORY` type ID.
- PR #3891 Port NVStrings (r)split_record to contiguous_(r)split_record
- PR #4072 Allow round_robin_partition to single partition
- PR #4064 Add cudaGetDeviceCount to JNI layer
- PR #4087 Add support for writing large Parquet files in a chunked manner.
- PR #3716 Update cudf.to_parquet to use new GPU accelerated Parquet writer
- PR #4083 Use two partitions in test_groupby_multiindex_reset_index
- PR #4071 Add Java bindings for round robin partition
- PR #4079 Simply use `mask.size` to create the array view
- PR #4092 Keep mask on GPU for bit unpacking
- PR #4081 Copy from `Buffer`'s pointer directly to host
- PR #4105 Change threshold of using optimized hash partition code
- PR #4101 Redux serialize `Buffer` directly with `__cuda_array_interface__`
- PR #4098 Remove legacy calls from libcudf strings column code
- PR #4111 Use `Buffer`'s to serialize `StringColumn`
- PR #4133 Mask cleanup and fixes: use `int32` dtype, ensure 64 byte padding, handle offsets
- PR #4113 Get `len` of `StringColumn`s without `nvstrings`
- PR #4147 Remove workaround for UNKNOWN_NULL_COUNT in contiguous_split.
- PR #4130 Renames in-place `cudf::experimental::fill` to `cudf::experimental::fill_in_place`
- PR #4136 Add `Index.names` property
- PR #4139 Port rolling.pyx to new libcudf APIs
- PR #4143 Renames in-place `cudf::experimental::copy_range` to `cudf::experimental::copy_range_in_place`
- PR #4144 Release GIL when calling libcudf++ functions
- PR #4082 Rework MultiColumns in cuDF
- PR #4149 Use "type-serialized" for pickled types like Dask
- PR #4167 Port `search` to libcudf++ (support multi-column searchsorted)
- PR #4163 Assert Dask CUDA serializers have `Buffer` frames
- PR #4165 List serializable classes once
- PR #4168 IO readers: do not create null mask for non-nullable columns
- PR #4177 Use `uint8` type for host array copy of `Buffer`
- PR #4183 Update Google Test Execution
- PR #4182 Rename cuDF serialize functions to be more generic
- PR #4176 Add option to parallelize setup.py's cythonize
- PR #4191 Porting sort.pyx to use new libcudf APIs
- PR #4196 reduce CHANGELOG.md merge conflicts
- PR #4197 Added notebook testing to gpuCI gpu build
- PR #4225 Remove stale notebooks
- PR #4234 Add BUILD_LEGACY_TESTS cmake option

## Bug Fixes

- PR #3888 Drop `ptr=None` from `DeviceBuffer` call
- PR #3976 Fix string serialization and memory_usage method to be consistent
- PR #3902 Fix conversion of large size GPU array to dataframe
- PR #3953 Fix overflow in column_buffer when computing the device buffer size
- PR #3959 Add missing hash-dispatch function for cudf.Series
- PR #3970 Fix for Series Pickle
- PR #3964 Restore legacy NVStrings and NVCategory dependencies in Java jar
- PR #3982 Fix java unary op enum and add missing ops
- PR #3999 Fix issue serializing empty string columns (java)
- PR #3979 Add `name` to Series serialize and deserialize
- PR #4005 Fix null mask allocation bug in gather_bitmask
- PR #4000 Fix dask_cudf sort_values performance for single partitions
- PR #4007 Fix for copy_bitmask issue with uninitialized device_buffer
- PR #4037 Fix JNI quantile compile issue
- PR #4054 Fixed JNI to deal with reduction API changes
- PR #4052 Fix for round-robin when num_partitions divides nrows.
- PR #4061 Add NDEBUG guard on `constexpr_assert`.
- PR #4049 Fix `cudf::split` issue returning one less than expected column vectors
- PR #4065 Parquet writer: fix for out-of-range dictionary indices
- PR #4066 Fixed mismatch with dtype enums
- PR #4078 Fix joins for when column_in_common input parameter is empty
- PR #4080 Fix multi-index dask test with sort issue
- PR #4084 Update Java for removal of CATEGORY type
- PR #4086 ORC reader: fix potentially incorrect timestamp decoding in the last rowgroup
- PR #4089 Fix dask groupby mutliindex test case issues in join
- PR #4097 Fix strings concatenate logic with column offsets
- PR #4076 All null string entries should have null data buffer
- PR #4145 Support empty index case in DataFrame._from_table
- PR #4109 Use rmm::device_vector instead of thrust::device_vector
- PR #4113 Use `.nvstrings` in `StringColumn.sum(...)`
- PR #4116 Fix a bug in contiguous_split() where tables with mixed column types could corrupt string output
- PR #4108 Fix dtype bugs in dask_cudf metadata (metadata_nonempty overhaul)
- PR #4138 Really fix strings concatenate logic with column offsets
- PR #4119 Fix binary ops slowdown using jitify -remove-unused-globals
- PR #4125 Fix type enum to account for added Dictionary type in `types.hpp`
- PR #4132 Fix `hash_partition` null mask allocation
- PR #4137 Update Java for mutating fill and rolling window changes
- PR #4184 Add missing except+ to Cython bindings
- PR #4141 Fix NVStrings test_convert failure in 10.2 build
- PR #4158 Fix merge issue with empty table return if one of the two tables are empty
- PR #4162 Properly handle no index metadata generation for to_parquet
- PR #4175 Fix `__sizeof__` calculation in `StringColumn`
- PR #4155 Update groupby group_offsets size and fix unnecessary device dispatch.
- PR #4186 Fix from_timestamps 12-hour specifiers support
- PR #4198 Fix constructing `RangeIndex` from `range`
- PR #4192 Parquet writer: fix OOB read when computing string hash
- PR #4201 Fix java window tests
- PR #4199 Fix potential race condition in memcpy_block
- PR #4221 Fix series dict alignment to not drop index name
- PR #4218 Fix `get_aggregation` definition with `except *`
- PR #4215 Fix performance regression in strings::detail::concatenate
- PR #4214 Alter ValueError exception for GPU accelerated Parquet writer to properly report `categorical` columns are not supported.
<<<<<<< HEAD
- PR #4232 Fix handling empty tuples of children in string columns
=======
- PR #4222 Fix no-return compile error in binop-null-test
>>>>>>> 9ba1bf4b


# cuDF 0.12.0 (04 Feb 2020)

## New Features

- PR #3759 Updated 10 Minutes with clarification on how `dask_cudf` uses `cudf` API
- PR #3224 Define and implement new join APIs.
- PR #3284 Add gpu-accelerated parquet writer
- PR #3254 Python redesign for libcudf++
- PR #3336 Add `from_dlpack` and `to_dlpack`
- PR #3555 Add column names support to libcudf++ io readers and writers
- PR #3527 Add string functionality for merge API
- PR #3610 Add memory_usage to DataFrame and Series APIs
- PR #3557 Add contiguous_split() function. 
- PR #3619 Support CuPy 7
- PR #3604 Add nvtext ngrams-tokenize function
- PR #3403 Define and implement new stack + tile APIs
- PR #3627 Adding cudf::sort and cudf::sort_by_key
- PR #3597 Implement new sort based groupby
- PR #3776 Add column equivalence comparator (using epsilon for float equality)
- PR #3667 Define and implement round-robin partition API.
- PR #3690 Add bools_to_mask
- PR #3761 Introduce a Frame class and make Index, DataFrame and Series subclasses
- PR #3538 Define and implement left semi join and left anti join
- PR #3683 Added support for multiple delimiters in `nvtext.token_count()`
- PR #3792 Adding is_nan and is_notnan
- PR #3594 Adding clamp support to libcudf++

## Improvements

- PR #3124 Add support for grand-children in cudf column classes
- PR #3292 Port NVStrings regex contains function
- PR #3409 Port NVStrings regex replace function
- PR #3417 Port NVStrings regex findall function
- PR #3351 Add warning when filepath resolves to multiple files in cudf readers
- PR #3370 Port NVStrings strip functions
- PR #3453 Port NVStrings IPv4 convert functions to cudf strings column
- PR #3441 Port NVStrings url encode/decode to cudf strings column
- PR #3364 Port NVStrings split functions
- PR #3463 Port NVStrings partition/rpartition to cudf strings column
- PR #3502 ORC reader: add option to read DECIMALs as INT64
- PR #3461 Add a new overload to allocate_like() that takes explicit type and size params.
- PR #3590 Specialize hash functions for floating point
- PR #3569 Use `np.asarray` in `StringColumn.deserialize`
- PR #3553 Support Python NoneType in numeric binops
- PR #3511 Support DataFrame / Series mixed arithmetic
- PR #3567 Include `strides` in `__cuda_array_interface__`
- PR #3608 Update OPS codeowner group name
- PR #3431 Port NVStrings translate to cudf strings column
- PR #3507 Define and implement new binary operation APIs
- PR #3620 Add stream parameter to unary ops detail API
- PR #3593 Adding begin/end for mutable_column_device_view
- PR #3587 Merge CHECK_STREAM & CUDA_CHECK_LAST to CHECK_CUDA
- PR #3733 Rework `hash_partition` API
- PR #3655 Use move with make_pair to avoid copy construction
- PR #3402 Define and implement new quantiles APIs
- PR #3612 Add ability to customize the JIT kernel cache path
- PR #3647 Remove PatchedNumbaDeviceArray with CuPy 6.6.0
- PR #3641 Remove duplicate definitions of CUDA_DEVICE_CALLABLE
- PR #3640 Enable memory_usage in dask_cudf (also adds pd.Index from_pandas)
- PR #3654 Update Jitify submodule ref to include gcc-8 fix
- PR #3639 Define and implement `nans_to_nulls`
- PR #3561 Rework contains implementation in search
- PR #3616 Add aggregation infrastructure for argmax/argmin.
- PR #3673 Parquet reader: improve rounding of timestamp conversion to seconds
- PR #3699 Stringify libcudacxx headers for binary op JIT
- PR #3697 Improve column insert performance for wide frames
- PR #3653 Make `gather_bitmask_kernel` more reusable.
- PR #3710 Remove multiple CMake configuration steps from root build script
- PR #3657 Define and implement compiled binops for string column comparisons
- PR #3520 Change read_parquet defaults and add warnings
- PR #3780 Java APIs for selecting a GPU
- PR #3796 Improve on round-robin with the case when number partitions greater than number of rows.
- PR #3805 Avoid CuPy 7.1.0 for now
- PR #3758 detail::scatter variant with map iterator support
- PR #3882 Fail loudly when creating a StringColumn from nvstrings with > MAX_VAL(int32) bytes
- PR #3823 Add header file for detail search functions
- PR #2438 Build GBench Benchmarks in CI
- PR #3713 Adding aggregation support to rolling_window
- PR #3875 Add abstract sink for IO writers, used by ORC and Parquet writers for now
- PR #3916 Refactor gather bindings

## Bug Fixes

- PR #3618 Update 10 minutes to cudf and cupy to hide warning that were being shown in the docs
- PR #3550 Update Java package to 0.12
- PR #3549 Fix index name issue with iloc with RangeIndex
- PR #3562 Fix 4GB limit for gzipped-compressed csv files
- PR #2981 enable build.sh to build all targets without installation
- PR #3563 Use `__cuda_array_interface__` for serialization
- PR #3564 Fix cuda memory access error in gather_bitmask_kernel
- PR #3548 Replaced CUDA_RT_CALL with CUDA_TRY
- PR #3486 Pandas > 0.25 compatability
- PR #3622 Fix new warnings and errors when building with gcc-8
- PR #3588 Remove avro reader column order reversal
- PR #3629 Fix hash map test failure
- PR #3637 Fix sorted set_index operations in dask_cudf
- PR #3663 Fix libcudf++ ORC reader microseconds and milliseconds conversion
- PR #3668 Fixing CHECK_CUDA debug build issue
- PR #3684 Fix ends_with logic for matching string case
- PR #3691 Fix create_offsets to handle offset correctly
- PR #3687 Fixed bug while passing input GPU memory pointer in `nvtext.scatter_count()`
- PR #3701 Fix hash_partition hashing all columns instead of columns_to_hash
- PR #3694 Allow for null columns parameter in `csv_writer`
- PR #3706 Removed extra type-dispatcher call from merge
- PR #3704 Changed the default delimiter to `whitespace` for nvtext methods.
- PR #3741 Construct DataFrame from dict-of-Series with alignment
- PR #3724 Update rmm version to match release
- PR #3743 Fix for `None` data in `__array_interface__`
- PR #3731 Fix performance of zero sized dataframe slice
- PR #3709 Fix inner_join incorrect result issue
- PR #3734 Update numba to 0.46 in conda files
- PR #3738 Update libxx cython types.hpp path
- PR #3672 Fix to_host issue with column_view having offset
- PR #3730 CSV reader: Set invalid float values to NaN/null
- PR #3670 Floor when casting between timestamps of different precisions
- PR #3728 Fix apply_boolean_mask issue with non-null string column
- PR #3769 Don't look for a `name` attribute in column
- PR #3783 Bind cuDF operators to Dask Dataframe
- PR #3775 Fix segfault when reading compressed CSV files larger than 4GB
- PR #3799 Align indices of Series inputs when adding as columns to DataFrame
- PR #3803 Keep name when unpickling Index objects
- PR #3804 Fix cuda crash in AVRO reader
- PR #3766 Remove references to cudf::type_id::CATEGORY from IO code
- PR #3817 Don't always deepcopy an index
- PR #3821 Fix OOB read in gpuinflate prefetcher
- PR #3829 Parquet writer: fix empty dataframe causing cuda launch errors
- PR #3835 Fix memory leak in Cython when dealing with nulls in string columns
- PR #3866 Remove unnecessary if check in NVStrings.create_offsets
- PR #3858 Fixes the broken debug build after #3728
- PR #3850 Fix merge typecast scope issue and resulting memory leak
- PR #3855 Fix MultiColumn recreation with reset_index
- PR #3869 Fixed size calculation in NVStrings::byte_count()
- PR #3868 Fix apply_grouped moving average example
- PR #3900 Properly link `NVStrings` and `NVCategory` into tests
- PR #3868 Fix apply_grouped moving average example
- PR #3871 Fix `split_out` error
- PR #3886 Fix string column materialization from column view
- PR #3893 Parquet reader: fix segfault reading empty parquet file
- PR #3931 Dask-cudf groupby `.agg` multicolumn handling fix
- PR #4017 Fix memory leaks in `GDF_STRING` cython handling and `nans_to_nulls` cython


# cuDF 0.11.0 (11 Dec 2019)

## New Features

- PR #2905 Added `Series.median()` and null support for `Series.quantile()`
- PR #2930 JSON Reader: Support ARROW_RANDOM_FILE input
- PR #2956 Add `cudf::stack` and `cudf::tile`
- PR #2980 Added nvtext is_vowel/is_consonant functions
- PR #2987 Add `inplace` arg to `DataFrame.reset_index` and `Series`
- PR #3011 Added libcudf++ transition guide
- PR #3129 Add strings column factory from `std::vector`s
- PR #3054 Add parquet reader support for decimal data types
- PR #3022 adds DataFrame.astype for cuDF dataframes
- PR #2962 Add isnull(), notnull() and related functions
- PR #3025 Move search files to legacy
- PR #3068 Add `scalar` class
- PR #3094 Adding `any` and `all` support from libcudf
- PR #3130 Define and implement new `column_wrapper`
- PR #3143 Define and implement new copying APIs `slice` and `split`
- PR #3161 Move merge files to legacy
- PR #3079 Added support to write ORC files given a local path
- PR #3192 Add dtype param to cast `DataFrame` on init
- PR #3213 Port cuIO to libcudf++
- PR #3222 Add nvtext character tokenizer
- PR #3223 Java expose underlying buffers
- PR #3300 Add `DataFrame.insert`
- PR #3263 Define and implement new `valid_if`
- PR #3278 Add `to_host` utility to copy `column_view` to host
- PR #3087 Add new cudf::experimental bool8 wrapper
- PR #3219 Construct column from column_view
- PR #3250 Define and implement new merge APIs
- PR #3144 Define and implement new hashing APIs `hash` and `hash_partition`
- PR #3229 Define and implement new search APIs
- PR #3308 java add API for memory usage callbacks
- PR #2691 Row-wise reduction and scan operations via CuPy
- PR #3291 Add normalize_nans_and_zeros
- PR #3187 Define and implement new replace APIs
- PR #3356 Add vertical concatenation for table/columns
- PR #3344 java split API
- PR #2791 Add `groupby.std()`
- PR #3368 Enable dropna argument in dask_cudf groupby
- PR #3298 add null replacement iterator for column_device_view
- PR #3297 Define and implement new groupby API.
- PR #3396 Update device_atomics with new bool8 and timestamp specializations
- PR #3411 Java host memory management API
- PR #3393 Implement df.cov and enable covariance/correlation in dask_cudf
- PR #3401 Add dask_cudf ORC writer (to_orc)
- PR #3331 Add copy_if_else
- PR #3427 Define and Implement new multi-search API
- PR #3442 Add Bool-index + Multi column + DataFrame support for set-item
- PR #3172 Define and implement new fill/repeat/copy_range APIs
- PR #3490 Add pair iterators for columns
- PR #3497 Add DataFrame.drop(..., inplace=False) argument
- PR #3469 Add string functionality for replace API
- PR #3273 Define and implement new reduction APIs

## Improvements

- PR #2904 Move gpu decompressors to cudf::io namespace
- PR #2977 Moved old C++ test utilities to legacy directory.
- PR #2965 Fix slow orc reader perf with large uncompressed blocks
- PR #2995 Move JIT type utilities to legacy directory
- PR #2927 Add ``Table`` and ``TableView`` extension classes that wrap legacy cudf::table
- PR #3005 Renames `cudf::exp` namespace to `cudf::experimental`
- PR #3008 Make safe versions of `is_null` and `is_valid` in `column_device_view`
- PR #3026 Move fill and repeat files to legacy
- PR #3027 Move copying.hpp and related source to legacy folder
- PR #3014 Snappy decompression optimizations
- PR #3032 Use `asarray` to coerce indices to a NumPy array
- PR #2996 IO Readers: Replace `cuio::device_buffer` with `rmm::device_buffer`
- PR #3051 Specialized hash function for strings column
- PR #3065 Select and Concat for cudf::experimental::table
- PR #3080 Move `valid_if.cuh` to `legacy/`
- PR #3052 Moved replace.hpp functionality to legacy
- PR #3091 Move join files to legacy
- PR #3092 Implicitly init RMM if Java allocates before init
- PR #3029 Update gdf_ numeric types with stdint and move to cudf namespace
- PR #3052 Moved replace.hpp functionality to legacy
- PR #2955 Add cmake option to only build for present GPU architecture
- PR #3070 Move functions.h and related source to legacy
- PR #2951 Allow set_index to handle a list of column names
- PR #3093 Move groupby files to legacy
- PR #2988 Removing GIS functionality (now part of cuSpatial library)
- PR #3067 Java method to return size of device memory buffer
- PR #3083 Improved some binary operation tests to include null testing.
- PR #3084 Update to arrow-cpp and pyarrow 0.15.0
- PR #3071 Move cuIO to legacy
- PR #3126 Round 2 of snappy decompression optimizations
- PR #3046 Define and implement new copying APIs `empty_like` and `allocate_like`
- PR #3128 Support MultiIndex in DataFrame.join
- PR #2971 Added initial gather and scatter methods for strings_column_view
- PR #3133 Port NVStrings to cudf column: count_characters and count_bytes
- PR #2991 Added strings column functions concatenate and join_strings
- PR #3028 Define and implement new `gather` APIs.
- PR #3135 Add nvtx utilities to cudf::nvtx namespace
- PR #3021 Java host side concat of serialized buffers
- PR #3138 Move unary files to legacy
- PR #3170 Port NVStrings substring functions to cudf strings column
- PR #3159 Port NVStrings is-chars-types function to cudf strings column
- PR #3154 Make `table_view_base.column()` const and add `mutable_table_view.column()`
- PR #3175 Set cmake cuda version variables
- PR #3171 Move deprecated error macros to legacy
- PR #3191 Port NVStrings integer convert ops to cudf column
- PR #3189 Port NVStrings find ops to cudf column
- PR #3352 Port NVStrings convert float functions to cudf strings column
- PR #3193 Add cuPy as a formal dependency
- PR #3195 Support for zero columned `table_view`
- PR #3165 Java device memory size for string category
- PR #3205 Move transform files to legacy
- PR #3202 Rename and move error.hpp to public headers
- PR #2878 Use upstream merge code in dask_cudf
- PR #3217 Port NVStrings upper and lower case conversion functions
- PR #3350 Port NVStrings booleans convert functions
- PR #3231 Add `column::release()` to give up ownership of contents.
- PR #3157 Use enum class rather than enum for mask_allocation_policy
- PR #3232 Port NVStrings datetime conversion to cudf strings column
- PR #3136 Define and implement new transpose API
- PR #3237 Define and implement new transform APIs
- PR #3245 Move binaryop files to legacy
- PR #3241 Move stream_compaction files to legacy
- PR #3166 Move reductions to legacy
- PR #3261 Small cleanup: remove `== true`
- PR #3271 Update rmm API based on `rmm.reinitialize(...)` change
- PR #3266 Remove optional checks for CuPy
- PR #3268 Adding null ordering per column feature when sorting
- PR #3239 Adding floating point specialization to comparators for NaNs
- PR #3270 Move predicates files to legacy
- PR #3281 Add to_host specialization for strings in column test utilities
- PR #3282 Add `num_bitmask_words`
- PR #3252 Add new factory methods to include passing an existing null mask
- PR #3288 Make `bit.cuh` utilities usable from host code.
- PR #3287 Move rolling windows files to legacy
- PR #3182 Define and implement new unary APIs `is_null` and `is_not_null`
- PR #3314 Drop `cython` from run requirements
- PR #3301 Add tests for empty column wrapper.
- PR #3294 Update to arrow-cpp and pyarrow 0.15.1
- PR #3310 Add `row_hasher` and `element_hasher` utilities
- PR #3272 Support non-default streams when creating/destroying hash maps
- PR #3286 Clean up the starter code on README
- PR #3332 Port NVStrings replace to cudf strings column
- PR #3354 Define and implement new `scatter` APIs
- PR #3322 Port NVStrings pad operations to cudf strings column
- PR #3345 Add cache member for number of characters in string_view class
- PR #3299 Define and implement new `is_sorted` APIs
- PR #3328 Partition by stripes in dask_cudf ORC reader
- PR #3243 Use upstream join code in dask_cudf
- PR #3371 Add `select` method to `table_view`
- PR #3309 Add java and JNI bindings for search bounds
- PR #3305 Define and implement new rolling window APIs
- PR #3380 Concatenate columns of strings
- PR #3382 Add fill function for strings column
- PR #3391 Move device_atomics_tests.cu files to legacy
- PR #3303 Define and implement new stream compaction APIs `copy_if`, `drop_nulls`,
           `apply_boolean_mask`, `drop_duplicate` and `unique_count`.
- PR #3387 Strings column gather function
- PR #3440 Strings column scatter function
- PR #3389 Move quantiles.hpp + group_quantiles.hpp files to legacy
- PR #3397 Port unary cast to libcudf++
- PR #3398 Move reshape.hpp files to legacy
- PR #3395 Port NVStrings regex extract to cudf strings column
- PR #3423 Port NVStrings htoi to cudf strings column
- PR #3425 Strings column copy_if_else implementation
- PR #3422 Move utilities to legacy
- PR #3201 Define and implement new datetime_ops APIs
- PR #3421 Port NVStrings find_multiple to cudf strings column
- PR #3448 Port scatter_to_tables to libcudf++
- PR #3458 Update strings sections in the transition guide
- PR #3462 Add `make_empty_column` and update `empty_like`.
- PR #3465 Port `aggregation` traits and utilities.
- PR #3214 Define and implement new unary operations APIs
- PR #3475 Add `bitmask_to_host` column utility
- PR #3487 Add is_boolean trait and random timestamp generator for testing
- PR #3492 Small cleanup (remove std::abs) and comment
- PR #3407 Allow multiple row-groups per task in dask_cudf read_parquet
- PR #3512 Remove unused CUDA conda labels
- PR #3500 cudf::fill()/cudf::repeat() support for strings columns.
- PR #3438 Update scalar and scalar_device_view to better support strings
- PR #3414 Add copy_range function for strings column
- PR #3685 Add string support to contiguous_split.
- PR #3471 Add scalar/column, column/scalar and scalar/scalar overloads to copy_if_else.
- PR #3451 Add support for implicit typecasting of join columns

## Bug Fixes

- PR #2895 Fixed dask_cudf group_split behavior to handle upstream rearrange_by_divisions
- PR #3048 Support for zero columned tables
- PR #3030 Fix snappy decoding regression in PR #3014
- PR #3041 Fixed exp to experimental namespace name change issue
- PR #3056 Add additional cmake hint for finding local build of RMM files
- PR #3060 Move copying.hpp includes to legacy
- PR #3139 Fixed java RMM auto initalization
- PR #3141 Java fix for relocated IO headers
- PR #3149 Rename column_wrapper.cuh to column_wrapper.hpp
- PR #3168 Fix mutable_column_device_view head const_cast
- PR #3199 Update JNI includes for legacy moves
- PR #3204 ORC writer: Fix ByteRLE encoding of NULLs
- PR #2994 Fix split_out-support but with hash_object_dispatch
- PR #3212 Fix string to date casting when format is not specified
- PR #3218 Fixes `row_lexicographic_comparator` issue with handling two tables
- PR #3228 Default initialize RMM when Java native dependencies are loaded
- PR #3012 replacing instances of `to_gpu_array` with `mem`
- PR #3236 Fix Numba 0.46+/CuPy 6.3 interface compatibility
- PR #3276 Update JNI includes for legacy moves
- PR #3256 Fix orc writer crash with multiple string columns
- PR #3211 Fix breaking change caused by rapidsai/rmm#167
- PR #3265 Fix dangling pointer in `is_sorted`
- PR #3267 ORC writer: fix incorrect ByteRLE encoding of long literal runs
- PR #3277 Fix invalid reference to deleted temporary in `is_sorted`.
- PR #3274 ORC writer: fix integer RLEv2 mode2 unsigned base value encoding
- PR #3279 Fix shutdown hang issues with pinned memory pool init executor
- PR #3280 Invalid children check in mutable_column_device_view
- PR #3289 fix java memory usage API for empty columns
- PR #3293 Fix loading of csv files zipped on MacOS (disabled zip min version check)
- PR #3295 Fix storing storing invalid RMM exec policies.
- PR #3307 Add pd.RangeIndex to from_pandas to fix dask_cudf meta_nonempty bug
- PR #3313 Fix public headers including non-public headers
- PR #3318 Revert arrow to 0.15.0 temporarily to unblock downstream projects CI
- PR #3317 Fix index-argument bug in dask_cudf parquet reader
- PR #3323 Fix `insert` non-assert test case
- PR #3341 Fix `Series` constructor converting NoneType to "None"
- PR #3326 Fix and test for detail::gather map iterator type inference
- PR #3334 Remove zero-size exception check from make_strings_column factories
- PR #3333 Fix compilation issues with `constexpr` functions not marked `__device__`
- PR #3340 Make all benchmarks use cudf base fixture to initialize RMM pool
- PR #3337 Fix Java to pad validity buffers to 64-byte boundary
- PR #3362 Fix `find_and_replace` upcasting series for python scalars and lists
- PR #3357 Disabling `column_view` iterators for non fixed-width types
- PR #3383 Fix : properly compute null counts for rolling_window.
- PR #3386 Removing external includes from `column_view.hpp`
- PR #3369 Add write_partition to dask_cudf to fix to_parquet bug
- PR #3388 Support getitem with bools when DataFrame has a MultiIndex
- PR #3408 Fix String and Column (De-)Serialization
- PR #3372 Fix dask-distributed scatter_by_map bug
- PR #3419 Fix a bug in parse_into_parts (incomplete input causing walking past the end of string).
- PR #3413 Fix dask_cudf read_csv file-list bug
- PR #3416 Fix memory leak in ColumnVector when pulling strings off the GPU
- PR #3424 Fix benchmark build by adding libcudacxx to benchmark's CMakeLists.txt
- PR #3435 Fix diff and shift for empty series
- PR #3439 Fix index-name bug in StringColumn concat
- PR #3445 Fix ORC Writer default stripe size
- PR #3459 Fix printing of invalid entries
- PR #3466 Fix gather null mask allocation for invalid index
- PR #3468 Fix memory leak issue in `drop_duplicates`
- PR #3474 Fix small doc error in capitalize Docs
- PR #3491 Fix more doc errors in NVStrings
- PR #3478 Fix as_index deep copy via Index.rename inplace arg
- PR #3476 Fix ORC reader timezone conversion
- PR #3188 Repr slices up large DataFrames
- PR #3519 Fix strings column concatenate handling zero-sized columns
- PR #3530 Fix copy_if_else test case fail issue
- PR #3523 Fix lgenfe issue with debug build
- PR #3532 Fix potential use-after-free in cudf parquet reader
- PR #3540 Fix unary_op null_mask bug and add missing test cases
- PR #3559 Use HighLevelGraph api in DataFrame constructor (Fix upstream compatibility)
- PR #3572 Fix CI Issue with hypothesis tests that are flaky


# cuDF 0.10.0 (16 Oct 2019)

## New Features

- PR #2423 Added `groupby.quantile()`
- PR #2522 Add Java bindings for NVStrings backed upper and lower case mutators
- PR #2605 Added Sort based groupby in libcudf
- PR #2607 Add Java bindings for parsing JSON
- PR #2629 Add dropna= parameter to groupby
- PR #2585 ORC & Parquet Readers: Remove millisecond timestamp restriction
- PR #2507 Add GPU-accelerated ORC Writer
- PR #2559 Add Series.tolist()
- PR #2653 Add Java bindings for rolling window operations
- PR #2480 Merge `custreamz` codebase into `cudf` repo
- PR #2674 Add __contains__ for Index/Series/Column
- PR #2635 Add support to read from remote and cloud sources like s3, gcs, hdfs
- PR #2722 Add Java bindings for NVTX ranges
- PR #2702 Add make_bool to dataset generation functions
- PR #2394 Move `rapidsai/custrings` into `cudf`
- PR #2734 Final sync of custrings source into cudf
- PR #2724 Add libcudf support for __contains__
- PR #2777 Add python bindings for porter stemmer measure functionality
- PR #2781 Add issorted to is_monotonic
- PR #2685 Add cudf::scatter_to_tables and cython binding
- PR #2743 Add Java bindings for NVStrings timestamp2long as part of String ColumnVector casting
- PR #2785 Add nvstrings Python docs
- PR #2786 Add benchmarks option to root build.sh
- PR #2802 Add `cudf::repeat()` and `cudf.Series.repeat()`
- PR #2773 Add Fisher's unbiased kurtosis and skew for Series/DataFrame
- PR #2748 Parquet Reader: Add option to specify loading of PANDAS index
- PR #2807 Add scatter_by_map to DataFrame python API
- PR #2836 Add nvstrings.code_points method
- PR #2844 Add Series/DataFrame notnull
- PR #2858 Add GTest type list utilities
- PR #2870 Add support for grouping by Series of arbitrary length
- PR #2719 Series covariance and Pearson correlation
- PR #2207 Beginning of libcudf overhaul: introduce new column and table types
- PR #2869 Add `cudf.CategoricalDtype`
- PR #2838 CSV Reader: Support ARROW_RANDOM_FILE input
- PR #2655 CuPy-based Series and Dataframe .values property
- PR #2803 Added `edit_distance_matrix()` function to calculate pairwise edit distance for each string on a given nvstrings object.
- PR #2811 Start of cudf strings column work based on 2207
- PR #2872 Add Java pinned memory pool allocator
- PR #2969 Add findAndReplaceAll to ColumnVector
- PR #2814 Add Datetimeindex.weekday
- PR #2999 Add timestamp conversion support for string categories
- PR #2918 Add cudf::column timestamp wrapper types

## Improvements

- PR #2578 Update legacy_groupby to use libcudf group_by_without_aggregation
- PR #2581 Removed `managed` allocator from hash map classes.
- PR #2571 Remove unnecessary managed memory from gdf_column_concat
- PR #2648 Cython/Python reorg
- PR #2588 Update Series.append documentation
- PR #2632 Replace dask-cudf set_index code with upstream
- PR #2682 Add cudf.set_allocator() function for easier allocator init
- PR #2642 Improve null printing and testing
- PR #2747 Add missing Cython headers / cudftestutil lib to conda package for cuspatial build
- PR #2706 Compute CSV format in device code to speedup performance
- PR #2673 Add support for np.longlong type
- PR #2703 move dask serialization dispatch into cudf
- PR #2728 Add YYMMDD to version tag for nightly conda packages
- PR #2729 Handle file-handle input in to_csv
- PR #2741 CSV Reader: Move kernel functions into its own file
- PR #2766 Improve nvstrings python cmake flexibility
- PR #2756 Add out_time_unit option to csv reader, support timestamp resolutions
- PR #2771 Stopgap alias for to_gpu_matrix()
- PR #2783 Support mapping input columns to function arguments in apply kernels
- PR #2645 libcudf unique_count for Series.nunique
- PR #2817 Dask-cudf: `read_parquet` support for remote filesystems
- PR #2823 improve java data movement debugging
- PR #2806 CSV Reader: Clean-up row offset operations
- PR #2640 Add dask wait/persist exmaple to 10 minute guide
- PR #2828 Optimizations of kernel launch configuration for `DataFrame.apply_rows` and `DataFrame.apply_chunks`
- PR #2831 Add `column` argument to `DataFrame.drop`
- PR #2775 Various optimizations to improve __getitem__ and __setitem__ performance
- PR #2810 cudf::allocate_like can optionally always allocate a mask.
- PR #2833 Parquet reader: align page data allocation sizes to 4-bytes to satisfy cuda-memcheck
- PR #2832 Using the new Python bindings for UCX
- PR #2856 Update group_split_cudf to use scatter_by_map
- PR #2890 Optionally keep serialized table data on the host.
- PR #2778 Doc: Updated and fixed some docstrings that were formatted incorrectly.
- PR #2830 Use YYMMDD tag in custreamz nightly build
- PR #2875 Java: Remove synchronized from register methods in MemoryCleaner
- PR #2887 Minor snappy decompression optimization
- PR #2899 Use new RMM API based on Cython
- PR #2788 Guide to Python UDFs
- PR #2919 Change java API to use operators in groupby namespace
- PR #2909 CSV Reader: Avoid row offsets host vector default init
- PR #2834 DataFrame supports setting columns via attribute syntax `df.x = col`
- PR #3147 DataFrame can be initialized from rows via list of tuples
- PR #3539 Restrict CuPy to 6

## Bug Fixes

- PR #2584 ORC Reader: fix parsing of `DECIMAL` index positions
- PR #2619 Fix groupby serialization/deserialization
- PR #2614 Update Java version to match
- PR #2601 Fixes nlargest(1) issue in Series and Dataframe
- PR #2610 Fix a bug in index serialization (properly pass DeviceNDArray)
- PR #2621 Fixes the floordiv issue of not promoting float type when rhs is 0
- PR #2611 Types Test: fix static casting from negative int to string
- PR #2618 IO Readers: Fix datasource memory map failure for multiple reads
- PR #2628 groupby_without_aggregation non-nullable input table produces non-nullable output
- PR #2615 fix string category partitioning in java API
- PR #2641 fix string category and timeunit concat in the java API
- PR #2649 Fix groupby issue resulting from column_empty bug
- PR #2658 Fix astype() for null categorical columns
- PR #2660 fix column string category and timeunit concat in the java API
- PR #2664 ORC reader: fix `skip_rows` larger than first stripe
- PR #2654 Allow Java gdfOrderBy to work with string categories
- PR #2669 AVRO reader: fix non-deterministic output
- PR #2668 Update Java bindings to specify timestamp units for ORC and Parquet readers
- PR #2679 AVRO reader: fix cuda errors when decoding compressed streams
- PR #2692 Add concatenation for data-frame with different headers (empty and non-empty)
- PR #2651 Remove nvidia driver installation from ci/cpu/build.sh
- PR #2697 Ensure csv reader sets datetime column time units
- PR #2698 Return RangeIndex from contiguous slice of RangeIndex
- PR #2672 Fix null and integer handling in round
- PR #2704 Parquet Reader: Fix crash when loading string column with nulls
- PR #2725 Fix Jitify issue with running on Turing using CUDA version < 10
- PR #2731 Fix building of benchmarks
- PR #2738 Fix java to find new NVStrings locations
- PR #2736 Pin Jitify branch to v0.10 version
- PR #2742 IO Readers: Fix possible silent failures when creating `NvStrings` instance
- PR #2753 Fix java quantile API calls
- PR #2762 Fix validity processing for time in java
- PR #2796 Fix handling string slicing and other nvstrings delegated methods with dask
- PR #2769 Fix link to API docs in README.md
- PR #2772 Handle multiindex pandas Series #2772
- PR #2749 Fix apply_rows/apply_chunks pessimistic null mask to use in_cols null masks only
- PR #2752 CSV Reader: Fix exception when there's no rows to process
- PR #2716 Added Exception for `StringMethods` in string methods
- PR #2787 Fix Broadcasting `None` to `cudf-series`
- PR #2794 Fix async race in NVCategory::get_value and get_value_bounds
- PR #2795 Fix java build/cast error
- PR #2496 Fix improper merge of two dataframes when names differ
- PR #2824 Fix issue with incorrect result when Numeric Series replace is called several times
- PR #2751 Replace value with null
- PR #2765 Fix Java inequality comparisons for string category
- PR #2818 Fix java join API to use new C++ join API
- PR #2841 Fix nvstrings.slice and slice_from for range (0,0)
- PR #2837 Fix join benchmark
- PR #2809 Add hash_df and group_split dispatch functions for dask
- PR #2843 Parquet reader: fix skip_rows when not aligned with page or row_group boundaries
- PR #2851 Deleted existing dask-cudf/record.txt
- PR #2854 Fix column creation from ephemeral objects exposing __cuda_array_interface__
- PR #2860 Fix boolean indexing when the result is a single row
- PR #2859 Fix tail method issue for string columns
- PR #2852 Fixed `cumsum()` and `cumprod()` on boolean series.
- PR #2865 DaskIO: Fix `read_csv` and `read_orc` when input is list of files
- PR #2750 Fixed casting values to cudf::bool8 so non-zero values always cast to true
- PR #2873 Fixed dask_cudf read_partition bug by generating ParquetDatasetPiece
- PR #2850 Fixes dask_cudf.read_parquet on partitioned datasets
- PR #2896 Properly handle `axis` string keywords in `concat`
- PR #2926 Update rounding algorithm to avoid using fmod
- PR #2968 Fix Java dependency loading when using NVTX
- PR #2963 Fix ORC writer uncompressed block indexing
- PR #2928 CSV Reader: Fix using `byte_range` for large datasets
- PR #2983 Fix sm_70+ race condition in gpu_unsnap
- PR #2964 ORC Writer: Segfault when writing mixed numeric and string columns
- PR #3007 Java: Remove unit test that frees RMM invalid pointer
- PR #3009 Fix orc reader RLEv2 patch position regression from PR #2507
- PR #3002 Fix CUDA invalid configuration errors reported after loading an ORC file without data
- PR #3035 Update update-version.sh for new docs locations
- PR #3038 Fix uninitialized stream parameter in device_table deleter
- PR #3064 Fixes groupby performance issue
- PR #3061 Add rmmInitialize to nvstrings gtests
- PR #3058 Fix UDF doc markdown formatting
- PR #3059 Add nvstrings python build instructions to contributing.md


# cuDF 0.9.0 (21 Aug 2019)

## New Features

- PR #1993 Add CUDA-accelerated series aggregations: mean, var, std
- PR #2111 IO Readers: Support memory buffer, file-like object, and URL inputs
- PR #2012 Add `reindex()` to DataFrame and Series
- PR #2097 Add GPU-accelerated AVRO reader
- PR #2098 Support binary ops on DFs and Series with mismatched indices
- PR #2160 Merge `dask-cudf` codebase into `cudf` repo
- PR #2149 CSV Reader: Add `hex` dtype for explicit hexadecimal parsing
- PR #2156 Add `upper_bound()` and `lower_bound()` for libcudf tables and `searchsorted()` for cuDF Series
- PR #2158 CSV Reader: Support single, non-list/dict argument for `dtype`
- PR #2177 CSV Reader: Add `parse_dates` parameter for explicit date inference
- PR #1744 cudf::apply_boolean_mask and cudf::drop_nulls support for cudf::table inputs (multi-column)
- PR #2196 Add `DataFrame.dropna()`
- PR #2197 CSV Writer: add `chunksize` parameter for `to_csv`
- PR #2215 `type_dispatcher` benchmark
- PR #2179 Add Java quantiles
- PR #2157 Add __array_function__ to DataFrame and Series
- PR #2212 Java support for ORC reader
- PR #2224 Add DataFrame isna, isnull, notna functions
- PR #2236 Add Series.drop_duplicates
- PR #2105 Add hash-based join benchmark
- PR #2316 Add unique, nunique, and value_counts for datetime columns
- PR #2337 Add Java support for slicing a ColumnVector
- PR #2049 Add cudf::merge (sorted merge)
- PR #2368 Full cudf+dask Parquet Support
- PR #2380 New cudf::is_sorted checks whether cudf::table is sorted
- PR #2356 Java column vector standard deviation support
- PR #2221 MultiIndex full indexing - Support iloc and wildcards for loc
- PR #2429 Java support for getting length of strings in a ColumnVector
- PR #2415 Add `value_counts` for series of any type
- PR #2446 Add __array_function__ for index
- PR #2437 ORC reader: Add 'use_np_dtypes' option
- PR #2382 Add CategoricalAccessor add, remove, rename, and ordering methods
- PR #2464 Native implement `__cuda_array_interface__` for Series/Index/Column objects
- PR #2425 Rolling window now accepts array-based user-defined functions
- PR #2442 Add __setitem__
- PR #2449 Java support for getting byte count of strings in a ColumnVector
- PR #2492 Add groupby.size() method
- PR #2358 Add cudf::nans_to_nulls: convert floating point column into bitmask
- PR #2489 Add drop argument to set_index
- PR #2491 Add Java bindings for ORC reader 'use_np_dtypes' option
- PR #2213 Support s/ms/us/ns DatetimeColumn time unit resolutions
- PR #2536 Add _constructor properties to Series and DataFrame

## Improvements

- PR #2103 Move old `column` and `bitmask` files into `legacy/` directory
- PR #2109 added name to Python column classes
- PR #1947 Cleanup serialization code
- PR #2125 More aggregate in java API
- PR #2127 Add in java Scalar tests
- PR #2088 Refactor of Python groupby code
- PR #2130 Java serialization and deserialization of tables.
- PR #2131 Chunk rows logic added to csv_writer
- PR #2129 Add functions in the Java API to support nullable column filtering
- PR #2165 made changes to get_dummies api for it to be available in MethodCache
- PR #2171 Add CodeCov integration, fix doc version, make --skip-tests work when invoking with source
- PR #2184 handle remote orc files for dask-cudf
- PR #2186 Add `getitem` and `getattr` style access to Rolling objects
- PR #2168 Use cudf.Column for CategoricalColumn's categories instead of a tuple
- PR #2193 DOC: cudf::type_dispatcher documentation for specializing dispatched functors
- PR #2199 Better java support for appending strings
- PR #2176 Added column dtype support for datetime, int8, int16 to csv_writer
- PR #2209 Matching `get_dummies` & `select_dtypes` behavior to pandas
- PR #2217 Updated Java bindings to use the new groupby API
- PR #2214 DOC: Update doc instructions to build/install `cudf` and `dask-cudf`
- PR #2220 Update Java bindings for reduction rename
- PR #2232 Move CodeCov upload from build script to Jenkins
- PR #2225 refactor to use libcudf for gathering columns in dataframes
- PR #2293 Improve join performance (faster compute_join_output_size)
- PR #2300 Create separate dask codeowners for dask-cudf codebase
- PR #2304 gdf_group_by_without_aggregations returns gdf_column
- PR #2309 Java readers: remove redundant copy of result pointers
- PR #2307 Add `black` and `isort` to style checker script
- PR #2345 Restore removal of old groupby implementation
- PR #2342 Improve `astype()` to operate all ways
- PR #2329 using libcudf cudf::copy for column deep copy
- PR #2344 DOC: docs on code formatting for contributors
- PR #2376 Add inoperative axis= and win_type= arguments to Rolling()
- PR #2378 remove dask for (de-)serialization of cudf objects
- PR #2353 Bump Arrow and Dask versions
- PR #2377 Replace `standard_python_slice` with just `slice.indices()`
- PR #2373 cudf.DataFrame enchancements & Series.values support
- PR #2392 Remove dlpack submodule; make cuDF's Cython API externally accessible
- PR #2430 Updated Java bindings to use the new unary API
- PR #2406 Moved all existing `table` related files to a `legacy/` directory
- PR #2350 Performance related changes to get_dummies
- PR #2420 Remove `cudautils.astype` and replace with `typecast.apply_cast`
- PR #2456 Small improvement to typecast utility
- PR #2458 Fix handling of thirdparty packages in `isort` config
- PR #2459 IO Readers: Consolidate all readers to use `datasource` class
- PR #2475 Exposed type_dispatcher.hpp, nvcategory_util.hpp and wrapper_types.hpp in the include folder
- PR #2484 Enabled building libcudf as a static library
- PR #2453 Streamline CUDA_REL environment variable
- PR #2483 Bundle Boost filesystem dependency in the Java jar
- PR #2486 Java API hash functions
- PR #2481 Adds the ignore_null_keys option to the java api
- PR #2490 Java api: support multiple aggregates for the same column
- PR #2510 Java api: uses table based apply_boolean_mask
- PR #2432 Use pandas formatting for console, html, and latex output
- PR #2573 Bump numba version to 0.45.1
- PR #2606 Fix references to notebooks-contrib

## Bug Fixes

- PR #2086 Fixed quantile api behavior mismatch in series & dataframe
- PR #2128 Add offset param to host buffer readers in java API.
- PR #2145 Work around binops validity checks for java
- PR #2146 Work around unary_math validity checks for java
- PR #2151 Fixes bug in cudf::copy_range where null_count was invalid
- PR #2139 matching to pandas describe behavior & fixing nan values issue
- PR #2161 Implicitly convert unsigned to signed integer types in binops
- PR #2154 CSV Reader: Fix bools misdetected as strings dtype
- PR #2178 Fix bug in rolling bindings where a view of an ephemeral column was being taken
- PR #2180 Fix issue with isort reordering `importorskip` below imports depending on them
- PR #2187 fix to honor dtype when numpy arrays are passed to columnops.as_column
- PR #2190 Fix issue in astype conversion of string column to 'str'
- PR #2208 Fix issue with calling `head()` on one row dataframe
- PR #2229 Propagate exceptions from Cython cdef functions
- PR #2234 Fix issue with local build script not properly building
- PR #2223 Fix CUDA invalid configuration errors reported after loading small compressed ORC files
- PR #2162 Setting is_unique and is_monotonic-related attributes
- PR #2244 Fix ORC RLEv2 delta mode decoding with nonzero residual delta width
- PR #2297 Work around `var/std` unsupported only at debug build
- PR #2302 Fixed java serialization corner case
- PR #2355 Handle float16 in binary operations
- PR #2311 Fix copy behaviour for GenericIndex
- PR #2349 Fix issues with String filter in java API
- PR #2323 Fix groupby on categoricals
- PR #2328 Ensure order is preserved in CategoricalAccessor._set_categories
- PR #2202 Fix issue with unary ops mishandling empty input
- PR #2326 Fix for bug in DLPack when reading multiple columns
- PR #2324 Fix cudf Docker build
- PR #2325 Fix ORC RLEv2 patched base mode decoding with nonzero patch width
- PR #2235 Fix get_dummies to be compatible with dask
- PR #2332 Zero initialize gdf_dtype_extra_info
- PR #2355 Handle float16 in binary operations
- PR #2360 Fix missing dtype handling in cudf.Series & columnops.as_column
- PR #2364 Fix quantile api and other trivial issues around it
- PR #2361 Fixed issue with `codes` of CategoricalIndex
- PR #2357 Fixed inconsistent type of index created with from_pandas vs direct construction
- PR #2389 Fixed Rolling __getattr__ and __getitem__ for offset based windows
- PR #2402 Fixed bug in valid mask computation in cudf::copy_if (apply_boolean_mask)
- PR #2401 Fix to a scalar datetime(of type Days) issue
- PR #2386 Correctly allocate output valids in groupby
- PR #2411 Fixed failures on binary op on single element string column
- PR #2422 Fix Pandas logical binary operation incompatibilites
- PR #2447 Fix CodeCov posting build statuses temporarily
- PR #2450 Fix erroneous null handling in `cudf.DataFrame`'s `apply_rows`
- PR #2470 Fix issues with empty strings and string categories (Java)
- PR #2471 Fix String Column Validity.
- PR #2481 Fix java validity buffer serialization
- PR #2485 Updated bytes calculation to use size_t to avoid overflow in column concat
- PR #2461 Fix groupby multiple aggregations same column
- PR #2514 Fix cudf::drop_nulls threshold handling in Cython
- PR #2516 Fix utilities include paths and meta.yaml header paths
- PR #2517 Fix device memory leak in to_dlpack tensor deleter
- PR #2431 Fix local build generated file ownerships
- PR #2511 Added import of orc, refactored exception handlers to not squash fatal exceptions
- PR #2527 Fix index and column input handling in dask_cudf read_parquet
- PR #2466 Fix `dataframe.query` returning null rows erroneously
- PR #2548 Orc reader: fix non-deterministic data decoding at chunk boundaries
- PR #2557 fix cudautils import in string.py
- PR #2521 Fix casting datetimes from/to the same resolution
- PR #2545 Fix MultiIndexes with datetime levels
- PR #2560 Remove duplicate `dlpack` definition in conda recipe
- PR #2567 Fix ColumnVector.fromScalar issues while dealing with null scalars
- PR #2565 Orc reader: fix incorrect data decoding of int64 data types
- PR #2577 Fix search benchmark compilation error by adding necessary header
- PR #2604 Fix a bug in copying.pyx:_normalize_types that upcasted int32 to int64


# cuDF 0.8.0 (27 June 2019)

## New Features

- PR #1524 Add GPU-accelerated JSON Lines parser with limited feature set
- PR #1569 Add support for Json objects to the JSON Lines reader
- PR #1622 Add Series.loc
- PR #1654 Add cudf::apply_boolean_mask: faster replacement for gdf_apply_stencil
- PR #1487 cython gather/scatter
- PR #1310 Implemented the slice/split functionality.
- PR #1630 Add Python layer to the GPU-accelerated JSON reader
- PR #1745 Add rounding of numeric columns via Numba
- PR #1772 JSON reader: add support for BytesIO and StringIO input
- PR #1527 Support GDF_BOOL8 in readers and writers
- PR #1819 Logical operators (AND, OR, NOT) for libcudf and cuDF
- PR #1813 ORC Reader: Add support for stripe selection
- PR #1828 JSON Reader: add suport for bool8 columns
- PR #1833 Add column iterator with/without nulls
- PR #1665 Add the point-in-polygon GIS function
- PR #1863 Series and Dataframe methods for all and any
- PR #1908 cudf::copy_range and cudf::fill for copying/assigning an index or range to a constant
- PR #1921 Add additional formats for typecasting to/from strings
- PR #1807 Add Series.dropna()
- PR #1987 Allow user defined functions in the form of ptx code to be passed to binops
- PR #1948 Add operator functions like `Series.add()` to DataFrame and Series
- PR #1954 Add skip test argument to GPU build script
- PR #2018 Add bindings for new groupby C++ API
- PR #1984 Add rolling window operations Series.rolling() and DataFrame.rolling()
- PR #1542 Python method and bindings for to_csv
- PR #1995 Add Java API
- PR #1998 Add google benchmark to cudf
- PR #1845 Add cudf::drop_duplicates, DataFrame.drop_duplicates
- PR #1652 Added `Series.where()` feature
- PR #2074 Java Aggregates, logical ops, and better RMM support
- PR #2140 Add a `cudf::transform` function
- PR #2068 Concatenation of different typed columns

## Improvements

- PR #1538 Replacing LesserRTTI with inequality_comparator
- PR #1703 C++: Added non-aggregating `insert` to `concurrent_unordered_map` with specializations to store pairs with a single atomicCAS when possible.
- PR #1422 C++: Added a RAII wrapper for CUDA streams
- PR #1701 Added `unique` method for stringColumns
- PR #1713 Add documentation for Dask-XGBoost
- PR #1666 CSV Reader: Improve performance for files with large number of columns
- PR #1725 Enable the ability to use a single column groupby as its own index
- PR #1759 Add an example showing simultaneous rolling averages to `apply_grouped` documentation
- PR #1746 C++: Remove unused code: `windowed_ops.cu`, `sorting.cu`, `hash_ops.cu`
- PR #1748 C++: Add `bool` nullability flag to `device_table` row operators
- PR #1764 Improve Numerical column: `mean_var` and `mean`
- PR #1767 Speed up Python unit tests
- PR #1770 Added build.sh script, updated CI scripts and documentation
- PR #1739 ORC Reader: Add more pytest coverage
- PR #1696 Added null support in `Series.replace()`.
- PR #1390 Added some basic utility functions for `gdf_column`'s
- PR #1791 Added general column comparison code for testing
- PR #1795 Add printing of git submodule info to `print_env.sh`
- PR #1796 Removing old sort based group by code and gdf_filter
- PR #1811 Added funtions for copying/allocating `cudf::table`s
- PR #1838 Improve columnops.column_empty so that it returns typed columns instead of a generic Column
- PR #1890 Add utils.get_dummies- a pandas-like wrapper around one_hot-encoding
- PR #1823 CSV Reader: default the column type to string for empty dataframes
- PR #1827 Create bindings for scalar-vector binops, and update one_hot_encoding to use them
- PR #1817 Operators now support different sized dataframes as long as they don't share different sized columns
- PR #1855 Transition replace_nulls to new C++ API and update corresponding Cython/Python code
- PR #1858 Add `std::initializer_list` constructor to `column_wrapper`
- PR #1846 C++ type-erased gdf_equal_columns test util; fix gdf_equal_columns logic error
- PR #1390 Added some basic utility functions for `gdf_column`s
- PR #1391 Tidy up bit-resolution-operation and bitmask class code
- PR #1882 Add iloc functionality to MultiIndex dataframes
- PR #1884 Rolling windows: general enhancements and better coverage for unit tests
- PR #1886 support GDF_STRING_CATEGORY columns in apply_boolean_mask, drop_nulls and other libcudf functions
- PR #1896 Improve performance of groupby with levels specified in dask-cudf
- PR #1915 Improve iloc performance for non-contiguous row selection
- PR #1859 Convert read_json into a C++ API
- PR #1919 Rename libcudf namespace gdf to namespace cudf
- PR #1850 Support left_on and right_on for DataFrame merge operator
- PR #1930 Specialize constructor for `cudf::bool8` to cast argument to `bool`
- PR #1938 Add default constructor for `column_wrapper`
- PR #1930 Specialize constructor for `cudf::bool8` to cast argument to `bool`
- PR #1952 consolidate libcudf public API headers in include/cudf
- PR #1949 Improved selection with boolmask using libcudf `apply_boolean_mask`
- PR #1956 Add support for nulls in `query()`
- PR #1973 Update `std::tuple` to `std::pair` in top-most libcudf APIs and C++ transition guide
- PR #1981 Convert read_csv into a C++ API
- PR #1868 ORC Reader: Support row index for speed up on small/medium datasets
- PR #1964 Added support for list-like types in Series.str.cat
- PR #2005 Use HTML5 details tag in bug report issue template
- PR #2003 Removed few redundant unit-tests from test_string.py::test_string_cat
- PR #1944 Groupby design improvements
- PR #2017 Convert `read_orc()` into a C++ API
- PR #2011 Convert `read_parquet()` into a C++ API
- PR #1756 Add documentation "10 Minutes to cuDF and dask_cuDF"
- PR #2034 Adding support for string columns concatenation using "add" binary operator
- PR #2042 Replace old "10 Minutes" guide with new guide for docs build process
- PR #2036 Make library of common test utils to speed up tests compilation
- PR #2022 Facilitating get_dummies to be a high level api too
- PR #2050 Namespace IO readers and add back free-form `read_xxx` functions
- PR #2104 Add a functional ``sort=`` keyword argument to groupby
- PR #2108 Add `find_and_replace` for StringColumn for replacing single values
- PR #1803 cuDF/CuPy interoperability documentation

## Bug Fixes

- PR #1465 Fix for test_orc.py and test_sparse_df.py test failures
- PR #1583 Fix underlying issue in `as_index()` that was causing `Series.quantile()` to fail
- PR #1680 Add errors= keyword to drop() to fix cudf-dask bug
- PR #1651 Fix `query` function on empty dataframe
- PR #1616 Fix CategoricalColumn to access categories by index instead of iteration
- PR #1660 Fix bug in `loc` when indexing with a column name (a string)
- PR #1683 ORC reader: fix timestamp conversion to UTC
- PR #1613 Improve CategoricalColumn.fillna(-1) performance
- PR #1642 Fix failure of CSV_TEST gdf_csv_test.SkiprowsNrows on multiuser systems
- PR #1709 Fix handling of `datetime64[ms]` in `dataframe.select_dtypes`
- PR #1704 CSV Reader: Add support for the plus sign in number fields
- PR #1687 CSV reader: return an empty dataframe for zero size input
- PR #1757 Concatenating columns with null columns
- PR #1755 Add col_level keyword argument to melt
- PR #1758 Fix df.set_index() when setting index from an empty column
- PR #1749 ORC reader: fix long strings of NULL values resulting in incorrect data
- PR #1742 Parquet Reader: Fix index column name to match PANDAS compat
- PR #1782 Update libcudf doc version
- PR #1783 Update conda dependencies
- PR #1786 Maintain the original series name in series.unique output
- PR #1760 CSV Reader: fix segfault when dtype list only includes columns from usecols list
- PR #1831 build.sh: Assuming python is in PATH instead of using PYTHON env var
- PR #1839 Raise an error instead of segfaulting when transposing a DataFrame with StringColumns
- PR #1840 Retain index correctly during merge left_on right_on
- PR #1825 cuDF: Multiaggregation Groupby Failures
- PR #1789 CSV Reader: Fix missing support for specifying `int8` and `int16` dtypes
- PR #1857 Cython Bindings: Handle `bool` columns while calling `column_view_from_NDArrays`
- PR #1849 Allow DataFrame support methods to pass arguments to the methods
- PR #1847 Fixed #1375 by moving the nvstring check into the wrapper function
- PR #1864 Fixing cudf reduction for POWER platform
- PR #1869 Parquet reader: fix Dask timestamps not matching with Pandas (convert to milliseconds)
- PR #1876 add dtype=bool for `any`, `all` to treat integer column correctly
- PR #1875 CSV reader: take NaN values into account in dtype detection
- PR #1873 Add column dtype checking for the all/any methods
- PR #1902 Bug with string iteration in _apply_basic_agg
- PR #1887 Fix for initialization issue in pq_read_arg,orc_read_arg
- PR #1867 JSON reader: add support for null/empty fields, including the 'null' literal
- PR #1891 Fix bug #1750 in string column comparison
- PR #1909 Support of `to_pandas()` of boolean series with null values
- PR #1923 Use prefix removal when two aggs are called on a SeriesGroupBy
- PR #1914 Zero initialize gdf_column local variables
- PR #1959 Add support for comparing boolean Series to scalar
- PR #1966 Ignore index fix in series append
- PR #1967 Compute index __sizeof__ only once for DataFrame __sizeof__
- PR #1977 Support CUDA installation in default system directories
- PR #1982 Fixes incorrect index name after join operation
- PR #1985 Implement `GDF_PYMOD`, a special modulo that follows python's sign rules
- PR #1991 Parquet reader: fix decoding of NULLs
- PR #1990 Fixes a rendering bug in the `apply_grouped` documentation
- PR #1978 Fix for values being filled in an empty dataframe
- PR #2001 Correctly create MultiColumn from Pandas MultiColumn
- PR #2006 Handle empty dataframe groupby construction for dask
- PR #1965 Parquet Reader: Fix duplicate index column when it's already in `use_cols`
- PR #2033 Add pip to conda environment files to fix warning
- PR #2028 CSV Reader: Fix reading of uncompressed files without a recognized file extension
- PR #2073 Fix an issue when gathering columns with NVCategory and nulls
- PR #2053 cudf::apply_boolean_mask return empty column for empty boolean mask
- PR #2066 exclude `IteratorTest.mean_var_output` test from debug build
- PR #2069 Fix JNI code to use read_csv and read_parquet APIs
- PR #2071 Fix bug with unfound transitive dependencies for GTests in Ubuntu 18.04
- PR #2089 Configure Sphinx to render params correctly
- PR #2091 Fix another bug with unfound transitive dependencies for `cudftestutils` in Ubuntu 18.04
- PR #2115 Just apply `--disable-new-dtags` instead of trying to define all the transitive dependencies
- PR #2106 Fix errors in JitCache tests caused by sharing of device memory between processes
- PR #2120 Fix errors in JitCache tests caused by running multiple threads on the same data
- PR #2102 Fix memory leak in groupby
- PR #2113 fixed typo in to_csv code example


# cudf 0.7.2 (16 May 2019)

## New Features

- PR #1735 Added overload for atomicAdd on int64. Streamlined implementation of custom atomic overloads.
- PR #1741 Add MultiIndex concatenation

## Bug Fixes

- PR #1718 Fix issue with SeriesGroupBy MultiIndex in dask-cudf
- PR #1734 Python: fix performance regression for groupby count() aggregations
- PR #1768 Cython: fix handling read only schema buffers in gpuarrow reader


# cudf 0.7.1 (11 May 2019)

## New Features

- PR #1702 Lazy load MultiIndex to return groupby performance to near optimal.

## Bug Fixes

- PR #1708 Fix handling of `datetime64[ms]` in `dataframe.select_dtypes`


# cuDF 0.7.0 (10 May 2019)

## New Features

- PR #982 Implement gdf_group_by_without_aggregations and gdf_unique_indices functions
- PR #1142 Add `GDF_BOOL` column type
- PR #1194 Implement overloads for CUDA atomic operations
- PR #1292 Implemented Bitwise binary ops AND, OR, XOR (&, |, ^)
- PR #1235 Add GPU-accelerated Parquet Reader
- PR #1335 Added local_dict arg in `DataFrame.query()`.
- PR #1282 Add Series and DataFrame.describe()
- PR #1356 Rolling windows
- PR #1381 Add DataFrame._get_numeric_data
- PR #1388 Add CODEOWNERS file to auto-request reviews based on where changes are made
- PR #1396 Add DataFrame.drop method
- PR #1413 Add DataFrame.melt method
- PR #1412 Add DataFrame.pop()
- PR #1419 Initial CSV writer function
- PR #1441 Add Series level cumulative ops (cumsum, cummin, cummax, cumprod)
- PR #1420 Add script to build and test on a local gpuCI image
- PR #1440 Add DatetimeColumn.min(), DatetimeColumn.max()
- PR #1455 Add Series.Shift via Numba kernel
- PR #1441 Add Series level cumulative ops (cumsum, cummin, cummax, cumprod)
- PR #1461 Add Python coverage test to gpu build
- PR #1445 Parquet Reader: Add selective reading of rows and row group
- PR #1532 Parquet Reader: Add support for INT96 timestamps
- PR #1516 Add Series and DataFrame.ndim
- PR #1556 Add libcudf C++ transition guide
- PR #1466 Add GPU-accelerated ORC Reader
- PR #1565 Add build script for nightly doc builds
- PR #1508 Add Series isna, isnull, and notna
- PR #1456 Add Series.diff() via Numba kernel
- PR #1588 Add Index `astype` typecasting
- PR #1301 MultiIndex support
- PR #1599 Level keyword supported in groupby
- PR #929 Add support operations to dataframe
- PR #1609 Groupby accept list of Series
- PR #1658 Support `group_keys=True` keyword in groupby method

## Improvements

- PR #1531 Refactor closures as private functions in gpuarrow
- PR #1404 Parquet reader page data decoding speedup
- PR #1076 Use `type_dispatcher` in join, quantiles, filter, segmented sort, radix sort and hash_groupby
- PR #1202 Simplify README.md
- PR #1149 CSV Reader: Change convertStrToValue() functions to `__device__` only
- PR #1238 Improve performance of the CUDA trie used in the CSV reader
- PR #1245 Use file cache for JIT kernels
- PR #1278 Update CONTRIBUTING for new conda environment yml naming conventions
- PR #1163 Refactored UnaryOps. Reduced API to two functions: `gdf_unary_math` and `gdf_cast`. Added `abs`, `-`, and `~` ops. Changed bindings to Cython
- PR #1284 Update docs version
- PR #1287 add exclude argument to cudf.select_dtype function
- PR #1286 Refactor some of the CSV Reader kernels into generic utility functions
- PR #1291 fillna in `Series.to_gpu_array()` and `Series.to_array()` can accept the scalar too now.
- PR #1005 generic `reduction` and `scan` support
- PR #1349 Replace modernGPU sort join with thrust.
- PR #1363 Add a dataframe.mean(...) that raises NotImplementedError to satisfy `dask.dataframe.utils.is_dataframe_like`
- PR #1319 CSV Reader: Use column wrapper for gdf_column output alloc/dealloc
- PR #1376 Change series quantile default to linear
- PR #1399 Replace CFFI bindings for NVTX functions with Cython bindings
- PR #1389 Refactored `set_null_count()`
- PR #1386 Added macros `GDF_TRY()`, `CUDF_TRY()` and `ASSERT_CUDF_SUCCEEDED()`
- PR #1435 Rework CMake and conda recipes to depend on installed libraries
- PR #1391 Tidy up bit-resolution-operation and bitmask class code
- PR #1439 Add cmake variable to enable compiling CUDA code with -lineinfo
- PR #1462 Add ability to read parquet files from arrow::io::RandomAccessFile
- PR #1453 Convert CSV Reader CFFI to Cython
- PR #1479 Convert Parquet Reader CFFI to Cython
- PR #1397 Add a utility function for producing an overflow-safe kernel launch grid configuration
- PR #1382 Add GPU parsing of nested brackets to cuIO parsing utilities
- PR #1481 Add cudf::table constructor to allocate a set of `gdf_column`s
- PR #1484 Convert GroupBy CFFI to Cython
- PR #1463 Allow and default melt keyword argument var_name to be None
- PR #1486 Parquet Reader: Use device_buffer rather than device_ptr
- PR #1525 Add cudatoolkit conda dependency
- PR #1520 Renamed `src/dataframe` to `src/table` and moved `table.hpp`. Made `types.hpp` to be type declarations only.
- PR #1492 Convert transpose CFFI to Cython
- PR #1495 Convert binary and unary ops CFFI to Cython
- PR #1503 Convert sorting and hashing ops CFFI to Cython
- PR #1522 Use latest release version in update-version CI script
- PR #1533 Remove stale join CFFI, fix memory leaks in join Cython
- PR #1521 Added `row_bitmask` to compute bitmask for rows of a table. Merged `valids_ops.cu` and `bitmask_ops.cu`
- PR #1553 Overload `hash_row` to avoid using intial hash values. Updated `gdf_hash` to select between overloads
- PR #1585 Updated `cudf::table` to maintain own copy of wrapped `gdf_column*`s
- PR #1559 Add `except +` to all Cython function definitions to catch C++ exceptions properly
- PR #1617 `has_nulls` and `column_dtypes` for `cudf::table`
- PR #1590 Remove CFFI from the build / install process entirely
- PR #1536 Convert gpuarrow CFFI to Cython
- PR #1655 Add `Column._pointer` as a way to access underlying `gdf_column*` of a `Column`
- PR #1655 Update readme conda install instructions for cudf version 0.6 and 0.7


## Bug Fixes

- PR #1233 Fix dtypes issue while adding the column to `str` dataframe.
- PR #1254 CSV Reader: fix data type detection for floating-point numbers in scientific notation
- PR #1289 Fix looping over each value instead of each category in concatenation
- PR #1293 Fix Inaccurate error message in join.pyx
- PR #1308 Add atomicCAS overload for `int8_t`, `int16_t`
- PR #1317 Fix catch polymorphic exception by reference in ipc.cu
- PR #1325 Fix dtype of null bitmasks to int8
- PR #1326 Update build documentation to use -DCMAKE_CXX11_ABI=ON
- PR #1334 Add "na_position" argument to CategoricalColumn sort_by_values
- PR #1321 Fix out of bounds warning when checking Bzip2 header
- PR #1359 Add atomicAnd/Or/Xor for integers
- PR #1354 Fix `fillna()` behaviour when replacing values with different dtypes
- PR #1347 Fixed core dump issue while passing dict_dtypes without column names in `cudf.read_csv()`
- PR #1379 Fixed build failure caused due to error: 'col_dtype' may be used uninitialized
- PR #1392 Update cudf Dockerfile and package_versions.sh
- PR #1385 Added INT8 type to `_schema_to_dtype` for use in GpuArrowReader
- PR #1393 Fixed a bug in `gdf_count_nonzero_mask()` for the case of 0 bits to count
- PR #1395 Update CONTRIBUTING to use the environment variable CUDF_HOME
- PR #1416 Fix bug at gdf_quantile_exact and gdf_quantile_appox
- PR #1421 Fix remove creation of series multiple times during `add_column()`
- PR #1405 CSV Reader: Fix memory leaks on read_csv() failure
- PR #1328 Fix CategoricalColumn to_arrow() null mask
- PR #1433 Fix NVStrings/categories includes
- PR #1432 Update NVStrings to 0.7.* to coincide with 0.7 development
- PR #1483 Modify CSV reader to avoid cropping blank quoted characters in non-string fields
- PR #1446 Merge 1275 hotfix from master into branch-0.7
- PR #1447 Fix legacy groupby apply docstring
- PR #1451 Fix hash join estimated result size is not correct
- PR #1454 Fix local build script improperly change directory permissions
- PR #1490 Require Dask 1.1.0+ for `is_dataframe_like` test or skip otherwise.
- PR #1491 Use more specific directories & groups in CODEOWNERS
- PR #1497 Fix Thrust issue on CentOS caused by missing default constructor of host_vector elements
- PR #1498 Add missing include guard to device_atomics.cuh and separated DEVICE_ATOMICS_TEST
- PR #1506 Fix csv-write call to updated NVStrings method
- PR #1510 Added nvstrings `fillna()` function
- PR #1507 Parquet Reader: Default string data to GDF_STRING
- PR #1535 Fix doc issue to ensure correct labelling of cudf.series
- PR #1537 Fix `undefined reference` link error in HashPartitionTest
- PR #1548 Fix ci/local/build.sh README from using an incorrect image example
- PR #1551 CSV Reader: Fix integer column name indexing
- PR #1586 Fix broken `scalar_wrapper::operator==`
- PR #1591 ORC/Parquet Reader: Fix missing import for FileNotFoundError exception
- PR #1573 Parquet Reader: Fix crash due to clash with ORC reader datasource
- PR #1607 Revert change of `column.to_dense_buffer` always return by copy for performance concerns
- PR #1618 ORC reader: fix assert & data output when nrows/skiprows isn't aligned to stripe boundaries
- PR #1631 Fix failure of TYPES_TEST on some gcc-7 based systems.
- PR #1641 CSV Reader: Fix skip_blank_lines behavior with Windows line terminators (\r\n)
- PR #1648 ORC reader: fix non-deterministic output when skiprows is non-zero
- PR #1676 Fix groupby `as_index` behaviour with `MultiIndex`
- PR #1659 Fix bug caused by empty groupbys and multiindex slicing throwing exceptions
- PR #1656 Correct Groupby failure in dask when un-aggregable columns are left in dataframe.
- PR #1689 Fix groupby performance regression
- PR #1694 Add Cython as a runtime dependency since it's required in `setup.py`


# cuDF 0.6.1 (25 Mar 2019)

## Bug Fixes

- PR #1275 Fix CentOS exception in DataFrame.hash_partition from using value "returned" by a void function


# cuDF 0.6.0 (22 Mar 2019)

## New Features

- PR #760 Raise `FileNotFoundError` instead of `GDF_FILE_ERROR` in `read_csv` if the file does not exist
- PR #539 Add Python bindings for replace function
- PR #823 Add Doxygen configuration to enable building HTML documentation for libcudf C/C++ API
- PR #807 CSV Reader: Add byte_range parameter to specify the range in the input file to be read
- PR #857 Add Tail method for Series/DataFrame and update Head method to use iloc
- PR #858 Add series feature hashing support
- PR #871 CSV Reader: Add support for NA values, including user specified strings
- PR #893 Adds PyArrow based parquet readers / writers to Python, fix category dtype handling, fix arrow ingest buffer size issues
- PR #867 CSV Reader: Add support for ignoring blank lines and comment lines
- PR #887 Add Series digitize method
- PR #895 Add Series groupby
- PR #898 Add DataFrame.groupby(level=0) support
- PR #920 Add feather, JSON, HDF5 readers / writers from PyArrow / Pandas
- PR #888 CSV Reader: Add prefix parameter for column names, used when parsing without a header
- PR #913 Add DLPack support: convert between cuDF DataFrame and DLTensor
- PR #939 Add ORC reader from PyArrow
- PR #918 Add Series.groupby(level=0) support
- PR #906 Add binary and comparison ops to DataFrame
- PR #958 Support unary and binary ops on indexes
- PR #964 Add `rename` method to `DataFrame`, `Series`, and `Index`
- PR #985 Add `Series.to_frame` method
- PR #985 Add `drop=` keyword to reset_index method
- PR #994 Remove references to pygdf
- PR #990 Add external series groupby support
- PR #988 Add top-level merge function to cuDF
- PR #992 Add comparison binaryops to DateTime columns
- PR #996 Replace relative path imports with absolute paths in tests
- PR #995 CSV Reader: Add index_col parameter to specify the column name or index to be used as row labels
- PR #1004 Add `from_gpu_matrix` method to DataFrame
- PR #997 Add property index setter
- PR #1007 Replace relative path imports with absolute paths in cudf
- PR #1013 select columns with df.columns
- PR #1016 Rename Series.unique_count() to nunique() to match pandas API
- PR #947 Prefixsum to handle nulls and float types
- PR #1029 Remove rest of relative path imports
- PR #1021 Add filtered selection with assignment for Dataframes
- PR #872 Adding NVCategory support to cudf apis
- PR #1052 Add left/right_index and left/right_on keywords to merge
- PR #1091 Add `indicator=` and `suffixes=` keywords to merge
- PR #1107 Add unsupported keywords to Series.fillna
- PR #1032 Add string support to cuDF python
- PR #1136 Removed `gdf_concat`
- PR #1153 Added function for getting the padded allocation size for valid bitmask
- PR #1148 Add cudf.sqrt for dataframes and Series
- PR #1159 Add Python bindings for libcudf dlpack functions
- PR #1155 Add __array_ufunc__ for DataFrame and Series for sqrt
- PR #1168 to_frame for series accepts a name argument


## Improvements

- PR #1218 Add dask-cudf page to API docs
- PR #892 Add support for heterogeneous types in binary ops with JIT
- PR #730 Improve performance of `gdf_table` constructor
- PR #561 Add Doxygen style comments to Join CUDA functions
- PR #813 unified libcudf API functions by replacing gpu_ with gdf_
- PR #822 Add support for `__cuda_array_interface__` for ingest
- PR #756 Consolidate common helper functions from unordered map and multimap
- PR #753 Improve performance of groupby sum and average, especially for cases with few groups.
- PR #836 Add ingest support for arrow chunked arrays in Column, Series, DataFrame creation
- PR #763 Format doxygen comments for csv_read_arg struct
- PR #532 CSV Reader: Use type dispatcher instead of switch block
- PR #694 Unit test utilities improvements
- PR #878 Add better indexing to Groupby
- PR #554 Add `empty` method and `is_monotonic` attribute to `Index`
- PR #1040 Fixed up Doxygen comment tags
- PR #909 CSV Reader: Avoid host->device->host copy for header row data
- PR #916 Improved unit testing and error checking for `gdf_column_concat`
- PR #941 Replace `numpy` call in `Series.hash_encode` with `numba`
- PR #942 Added increment/decrement operators for wrapper types
- PR #943 Updated `count_nonzero_mask` to return `num_rows` when the mask is null
- PR #952 Added trait to map C++ type to `gdf_dtype`
- PR #966 Updated RMM submodule.
- PR #998 Add IO reader/writer modules to API docs, fix for missing cudf.Series docs
- PR #1017 concatenate along columns for Series and DataFrames
- PR #1002 Support indexing a dataframe with another boolean dataframe
- PR #1018 Better concatenation for Series and Dataframes
- PR #1036 Use Numpydoc style docstrings
- PR #1047 Adding gdf_dtype_extra_info to gdf_column_view_augmented
- PR #1054 Added default ctor to SerialTrieNode to overcome Thrust issue in CentOS7 + CUDA10
- PR #1024 CSV Reader: Add support for hexadecimal integers in integral-type columns
- PR #1033 Update `fillna()` to use libcudf function `gdf_replace_nulls`
- PR #1066 Added inplace assignment for columns and select_dtypes for dataframes
- PR #1026 CSV Reader: Change the meaning and type of the quoting parameter to match Pandas
- PR #1100 Adds `CUDF_EXPECTS` error-checking macro
- PR #1092 Fix select_dtype docstring
- PR #1111 Added cudf::table
- PR #1108 Sorting for datetime columns
- PR #1120 Return a `Series` (not a `Column`) from `Series.cat.set_categories()`
- PR #1128 CSV Reader: The last data row does not need to be line terminated
- PR #1183 Bump Arrow version to 0.12.1
- PR #1208 Default to CXX11_ABI=ON
- PR #1252 Fix NVStrings dependencies for cuda 9.2 and 10.0
- PR #2037 Optimize the existing `gather` and `scatter` routines in `libcudf`

## Bug Fixes

- PR #821 Fix flake8 issues revealed by flake8 update
- PR #808 Resolved renamed `d_columns_valids` variable name
- PR #820 CSV Reader: fix the issue where reader adds additional rows when file uses \r\n as a line terminator
- PR #780 CSV Reader: Fix scientific notation parsing and null values for empty quotes
- PR #815 CSV Reader: Fix data parsing when tabs are present in the input CSV file
- PR #850 Fix bug where left joins where the left df has 0 rows causes a crash
- PR #861 Fix memory leak by preserving the boolean mask index
- PR #875 Handle unnamed indexes in to/from arrow functions
- PR #877 Fix ingest of 1 row arrow tables in from arrow function
- PR #876 Added missing `<type_traits>` include
- PR #889 Deleted test_rmm.py which has now moved to RMM repo
- PR #866 Merge v0.5.1 numpy ABI hotfix into 0.6
- PR #917 value_counts return int type on empty columns
- PR #611 Renamed `gdf_reduce_optimal_output_size()` -> `gdf_reduction_get_intermediate_output_size()`
- PR #923 fix index for negative slicing for cudf dataframe and series
- PR #927 CSV Reader: Fix category GDF_CATEGORY hashes not being computed properly
- PR #921 CSV Reader: Fix parsing errors with delim_whitespace, quotations in the header row, unnamed columns
- PR #933 Fix handling objects of all nulls in series creation
- PR #940 CSV Reader: Fix an issue where the last data row is missing when using byte_range
- PR #945 CSV Reader: Fix incorrect datetime64 when milliseconds or space separator are used
- PR #959 Groupby: Problem with column name lookup
- PR #950 Converting dataframe/recarry with non-contiguous arrays
- PR #963 CSV Reader: Fix another issue with missing data rows when using byte_range
- PR #999 Fix 0 sized kernel launches and empty sort_index exception
- PR #993 Fix dtype in selecting 0 rows from objects
- PR #1009 Fix performance regression in `to_pandas` method on DataFrame
- PR #1008 Remove custom dask communication approach
- PR #1001 CSV Reader: Fix a memory access error when reading a large (>2GB) file with date columns
- PR #1019 Binary Ops: Fix error when one input column has null mask but other doesn't
- PR #1014 CSV Reader: Fix false positives in bool value detection
- PR #1034 CSV Reader: Fix parsing floating point precision and leading zero exponents
- PR #1044 CSV Reader: Fix a segfault when byte range aligns with a page
- PR #1058 Added support for `DataFrame.loc[scalar]`
- PR #1060 Fix column creation with all valid nan values
- PR #1073 CSV Reader: Fix an issue where a column name includes the return character
- PR #1090 Updating Doxygen Comments
- PR #1080 Fix dtypes returned from loc / iloc because of lists
- PR #1102 CSV Reader: Minor fixes and memory usage improvements
- PR #1174: Fix release script typo
- PR #1137 Add prebuild script for CI
- PR #1118 Enhanced the `DataFrame.from_records()` feature
- PR #1129 Fix join performance with index parameter from using numpy array
- PR #1145 Issue with .agg call on multi-column dataframes
- PR #908 Some testing code cleanup
- PR #1167 Fix issue with null_count not being set after inplace fillna()
- PR #1184 Fix iloc performance regression
- PR #1185 Support left_on/right_on and also on=str in merge
- PR #1200 Fix allocating bitmasks with numba instead of rmm in allocate_mask function
- PR #1213 Fix bug with csv reader requesting subset of columns using wrong datatype
- PR #1223 gpuCI: Fix label on rapidsai channel on gpu build scripts
- PR #1242 Add explicit Thrust exec policy to fix NVCATEGORY_TEST segfault on some platforms
- PR #1246 Fix categorical tests that failed due to bad implicit type conversion
- PR #1255 Fix overwriting conda package main label uploads
- PR #1259 Add dlpack includes to pip build


# cuDF 0.5.1 (05 Feb 2019)

## Bug Fixes

- PR #842 Avoid using numpy via cimport to prevent ABI issues in Cython compilation


# cuDF 0.5.0 (28 Jan 2019)

## New Features

- PR #722 Add bzip2 decompression support to `read_csv()`
- PR #693 add ZLIB-based GZIP/ZIP support to `read_csv_strings()`
- PR #411 added null support to gdf_order_by (new API) and cudf_table::sort
- PR #525 Added GitHub Issue templates for bugs, documentation, new features, and questions
- PR #501 CSV Reader: Add support for user-specified decimal point and thousands separator to read_csv_strings()
- PR #455 CSV Reader: Add support for user-specified decimal point and thousands separator to read_csv()
- PR #439 add `DataFrame.drop` method similar to pandas
- PR #356 add `DataFrame.transpose` method and `DataFrame.T` property similar to pandas
- PR #505 CSV Reader: Add support for user-specified boolean values
- PR #350 Implemented Series replace function
- PR #490 Added print_env.sh script to gather relevant environment details when reporting cuDF issues
- PR #474 add ZLIB-based GZIP/ZIP support to `read_csv()`
- PR #547 Added melt similar to `pandas.melt()`
- PR #491 Add CI test script to check for updates to CHANGELOG.md in PRs
- PR #550 Add CI test script to check for style issues in PRs
- PR #558 Add CI scripts for cpu-based conda and gpu-based test builds
- PR #524 Add Boolean Indexing
- PR #564 Update python `sort_values` method to use updated libcudf `gdf_order_by` API
- PR #509 CSV Reader: Input CSV file can now be passed in as a text or a binary buffer
- PR #607 Add `__iter__` and iteritems to DataFrame class
- PR #643 added a new api gdf_replace_nulls that allows a user to replace nulls in a column

## Improvements

- PR #426 Removed sort-based groupby and refactored existing groupby APIs. Also improves C++/CUDA compile time.
- PR #461 Add `CUDF_HOME` variable in README.md to replace relative pathing.
- PR #472 RMM: Created centralized rmm::device_vector alias and rmm::exec_policy
- PR #500 Improved the concurrent hash map class to support partitioned (multi-pass) hash table building.
- PR #454 Improve CSV reader docs and examples
- PR #465 Added templated C++ API for RMM to avoid explicit cast to `void**`
- PR #513 `.gitignore` tweaks
- PR #521 Add `assert_eq` function for testing
- PR #502 Simplify Dockerfile for local dev, eliminate old conda/pip envs
- PR #549 Adds `-rdynamic` compiler flag to nvcc for Debug builds
- PR #472 RMM: Created centralized rmm::device_vector alias and rmm::exec_policy
- PR #577 Added external C++ API for scatter/gather functions
- PR #500 Improved the concurrent hash map class to support partitioned (multi-pass) hash table building
- PR #583 Updated `gdf_size_type` to `int`
- PR #500 Improved the concurrent hash map class to support partitioned (multi-pass) hash table building
- PR #617 Added .dockerignore file. Prevents adding stale cmake cache files to the docker container
- PR #658 Reduced `JOIN_TEST` time by isolating overflow test of hash table size computation
- PR #664 Added Debuging instructions to README
- PR #651 Remove noqa marks in `__init__.py` files
- PR #671 CSV Reader: uncompressed buffer input can be parsed without explicitly specifying compression as None
- PR #684 Make RMM a submodule
- PR #718 Ensure sum, product, min, max methods pandas compatibility on empty datasets
- PR #720 Refactored Index classes to make them more Pandas-like, added CategoricalIndex
- PR #749 Improve to_arrow and from_arrow Pandas compatibility
- PR #766 Remove TravisCI references, remove unused variables from CMake, fix ARROW_VERSION in Cmake
- PR #773 Add build-args back to Dockerfile and handle dependencies based on environment yml file
- PR #781 Move thirdparty submodules to root and symlink in /cpp
- PR #843 Fix broken cudf/python API examples, add new methods to the API index

## Bug Fixes

- PR #569 CSV Reader: Fix days being off-by-one when parsing some dates
- PR #531 CSV Reader: Fix incorrect parsing of quoted numbers
- PR #465 Added templated C++ API for RMM to avoid explicit cast to `void**`
- PR #473 Added missing <random> include
- PR #478 CSV Reader: Add api support for auto column detection, header, mangle_dupe_cols, usecols
- PR #495 Updated README to correct where cffi pytest should be executed
- PR #501 Fix the intermittent segfault caused by the `thousands` and `compression` parameters in the csv reader
- PR #502 Simplify Dockerfile for local dev, eliminate old conda/pip envs
- PR #512 fix bug for `on` parameter in `DataFrame.merge` to allow for None or single column name
- PR #511 Updated python/cudf/bindings/join.pyx to fix cudf merge printing out dtypes
- PR #513 `.gitignore` tweaks
- PR #521 Add `assert_eq` function for testing
- PR #537 Fix CMAKE_CUDA_STANDARD_REQURIED typo in CMakeLists.txt
- PR #447 Fix silent failure in initializing DataFrame from generator
- PR #545 Temporarily disable csv reader thousands test to prevent segfault (test re-enabled in PR #501)
- PR #559 Fix Assertion error while using `applymap` to change the output dtype
- PR #575 Update `print_env.sh` script to better handle missing commands
- PR #612 Prevent an exception from occuring with true division on integer series.
- PR #630 Fix deprecation warning for `pd.core.common.is_categorical_dtype`
- PR #622 Fix Series.append() behaviour when appending values with different numeric dtype
- PR #603 Fix error while creating an empty column using None.
- PR #673 Fix array of strings not being caught in from_pandas
- PR #644 Fix return type and column support of dataframe.quantile()
- PR #634 Fix create `DataFrame.from_pandas()` with numeric column names
- PR #654 Add resolution check for GDF_TIMESTAMP in Join
- PR #648 Enforce one-to-one copy required when using `numba>=0.42.0`
- PR #645 Fix cmake build type handling not setting debug options when CMAKE_BUILD_TYPE=="Debug"
- PR #669 Fix GIL deadlock when launching multiple python threads that make Cython calls
- PR #665 Reworked the hash map to add a way to report the destination partition for a key
- PR #670 CMAKE: Fix env include path taking precedence over libcudf source headers
- PR #674 Check for gdf supported column types
- PR #677 Fix 'gdf_csv_test_Dates' gtest failure due to missing nrows parameter
- PR #604 Fix the parsing errors while reading a csv file using `sep` instead of `delimiter`.
- PR #686 Fix converting nulls to NaT values when converting Series to Pandas/Numpy
- PR #689 CSV Reader: Fix behavior with skiprows+header to match pandas implementation
- PR #691 Fixes Join on empty input DFs
- PR #706 CSV Reader: Fix broken dtype inference when whitespace is in data
- PR #717 CSV reader: fix behavior when parsing a csv file with no data rows
- PR #724 CSV Reader: fix build issue due to parameter type mismatch in a std::max call
- PR #734 Prevents reading undefined memory in gpu_expand_mask_bits numba kernel
- PR #747 CSV Reader: fix an issue where CUDA allocations fail with some large input files
- PR #750 Fix race condition for handling NVStrings in CMake
- PR #719 Fix merge column ordering
- PR #770 Fix issue where RMM submodule pointed to wrong branch and pin other to correct branches
- PR #778 Fix hard coded ABI off setting
- PR #784 Update RMM submodule commit-ish and pip paths
- PR #794 Update `rmm::exec_policy` usage to fix segmentation faults when used as temprory allocator.
- PR #800 Point git submodules to branches of forks instead of exact commits


# cuDF 0.4.0 (05 Dec 2018)

## New Features

- PR #398 add pandas-compatible `DataFrame.shape()` and `Series.shape()`
- PR #394 New documentation feature "10 Minutes to cuDF"
- PR #361 CSV Reader: Add support for strings with delimiters

## Improvements

 - PR #436 Improvements for type_dispatcher and wrapper structs
 - PR #429 Add CHANGELOG.md (this file)
 - PR #266 use faster CUDA-accelerated DataFrame column/Series concatenation.
 - PR #379 new C++ `type_dispatcher` reduces code complexity in supporting many data types.
 - PR #349 Improve performance for creating columns from memoryview objects
 - PR #445 Update reductions to use type_dispatcher. Adds integer types support to sum_of_squares.
 - PR #448 Improve installation instructions in README.md
 - PR #456 Change default CMake build to Release, and added option for disabling compilation of tests

## Bug Fixes

 - PR #444 Fix csv_test CUDA too many resources requested fail.
 - PR #396 added missing output buffer in validity tests for groupbys.
 - PR #408 Dockerfile updates for source reorganization
 - PR #437 Add cffi to Dockerfile conda env, fixes "cannot import name 'librmm'"
 - PR #417 Fix `map_test` failure with CUDA 10
 - PR #414 Fix CMake installation include file paths
 - PR #418 Properly cast string dtypes to programmatic dtypes when instantiating columns
 - PR #427 Fix and tests for Concatenation illegal memory access with nulls


# cuDF 0.3.0 (23 Nov 2018)

## New Features

 - PR #336 CSV Reader string support

## Improvements

 - PR #354 source code refactored for better organization. CMake build system overhaul. Beginning of transition to Cython bindings.
 - PR #290 Add support for typecasting to/from datetime dtype
 - PR #323 Add handling pyarrow boolean arrays in input/out, add tests
 - PR #325 GDF_VALIDITY_UNSUPPORTED now returned for algorithms that don't support non-empty valid bitmasks
 - PR #381 Faster InputTooLarge Join test completes in ms rather than minutes.
 - PR #373 .gitignore improvements
 - PR #367 Doc cleanup & examples for DataFrame methods
 - PR #333 Add Rapids Memory Manager documentation
 - PR #321 Rapids Memory Manager adds file/line location logging and convenience macros
 - PR #334 Implement DataFrame `__copy__` and `__deepcopy__`
 - PR #271 Add NVTX ranges to pygdf
 - PR #311 Document system requirements for conda install

## Bug Fixes

 - PR #337 Retain index on `scale()` function
 - PR #344 Fix test failure due to PyArrow 0.11 Boolean handling
 - PR #364 Remove noexcept from managed_allocator;  CMakeLists fix for NVstrings
 - PR #357 Fix bug that made all series be considered booleans for indexing
 - PR #351 replace conda env configuration for developers
 - PRs #346 #360 Fix CSV reading of negative numbers
 - PR #342 Fix CMake to use conda-installed nvstrings
 - PR #341 Preserve categorical dtype after groupby aggregations
 - PR #315 ReadTheDocs build update to fix missing libcuda.so
 - PR #320 FIX out-of-bounds access error in reductions.cu
 - PR #319 Fix out-of-bounds memory access in libcudf count_valid_bits
 - PR #303 Fix printing empty dataframe


# cuDF 0.2.0 and cuDF 0.1.0

These were initial releases of cuDF based on previously separate pyGDF and libGDF libraries.<|MERGE_RESOLUTION|>--- conflicted
+++ resolved
@@ -150,11 +150,8 @@
 - PR #4218 Fix `get_aggregation` definition with `except *`
 - PR #4215 Fix performance regression in strings::detail::concatenate
 - PR #4214 Alter ValueError exception for GPU accelerated Parquet writer to properly report `categorical` columns are not supported.
-<<<<<<< HEAD
 - PR #4232 Fix handling empty tuples of children in string columns
-=======
 - PR #4222 Fix no-return compile error in binop-null-test
->>>>>>> 9ba1bf4b
 
 
 # cuDF 0.12.0 (04 Feb 2020)
