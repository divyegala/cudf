--- conflicted
+++ resolved
@@ -156,12 +156,9 @@
 - PR #3462 Add `make_empty_column` and update `empty_like`.
 - PR #3465 Port `aggregation` traits and utilities.
 - PR #3214 Define and implement new unary operations APIs
-<<<<<<< HEAD
 - PR #3475 Add `bitmask_to_host` column utility
 - PR #3487 Add is_boolean trait and random timestamp generator for testing
-=======
 - PR #3492 Small cleanup (remove std::abs) and comment
->>>>>>> 26a95719
 
 ## Bug Fixes
 
