--- conflicted
+++ resolved
@@ -1,4 +1,3 @@
-<<<<<<< HEAD
 # cuDF 0.9.0 (Date TBD)
 
 ## New Features
@@ -10,10 +9,7 @@
 ## Bug Fixes
 
 
-# cuDF 0.8.0 (Date TBD)
-=======
 # cuDF 0.8.0 (27 June 2019)
->>>>>>> d74732b3
 
 ## New Features
 
