# cuDF 0.13.0 (Date TBD)

## New Features

- PR #3577 Add initial dictionary support to column classes
- PR #3917 Add dictionary add_keys function
- PR #3777 Add support for dictionary column in gather
- PR #3693 add string support, skipna to scan operation
- PR #3662 Define and implement `shift`.
- PR #3842 ORC writer: add support for column statistics
- PR #3861 Added Series.sum feature for String
- PR #4069 Added cast of numeric columns from/to String
- PR #3681 Add cudf::experimental::boolean_mask_scatter
- PR #4088 Added asString() on ColumnVector in Java that takes a format string
- PR #4040 Add support for n-way merge of sorted tables
- PR #4053 Multi-column quantiles.
- PR #4100 Add set_keys function for dictionary columns
- PR #3894 Add remove_keys functions for dictionary columns
- PR #4107 Add groupby nunique aggregation
- PR #4153 Support Dask serialization protocol on cuDF objects
- PR #4127 Add python API for n-way sorted merge (merge_sorted)
- PR #4164 Add Buffer "constructor-kwargs" header
- PR #4172 Add groupby nth aggregation
- PR #4159 Add COUNT aggregation that includes null values
- PR #4190 Add libcudf++ transpose Cython implementation
- PR #4063 Define and implement string capitalize and title API
- PR #4217 Add libcudf++ quantiles Cython implementation
- PR #4216 Add cudf.Scalar Python type
- PR #4272 Add stable sorted order
- PR #4129 Add libcudf++ interleave_columns and tile Cython implementation
- PR #4262 Port unaryops.pyx to use libcudf++ APIs
- PR #4276 Port avro.pyx to libcudf++
- PR #4259 Ability to create Java host buffers from memory-mapped files
- PR #4240 Add groupby::groups()
- PR #4315 ShiftLeft, ShiftRight, ShiftRightUnsigned binops
- PR #4321 Expose Python Semi and Anti Joins
- PR #4291 Add Java callback support for RMM events
- PR #4298 Port orc.pyx to libcudf++
- PR #4288 Add libcudf++ shift Cython implementation
- PR #4338 Add cudf::sequence() for generating an incrementing list of numeric values

## Improvements

- PR #4187 exposed getNativeView method in Java bindings
- PR #3525 build.sh option to disable nvtx
- PR #3748 Optimize hash_partition using shared memory
- PR #3808 Optimize hash_partition using shared memory and cub block scan
- PR #3698 Add count_(un)set_bits functions taking multiple ranges and updated slice to compute null counts at once.
- PR #3909 Move java backend to libcudf++
- PR #3971 Adding `as_table` to convert Column to Table in python
- PR #3910 Adding sinh, cosh, tanh, asinh, acosh, atanh cube root and rint unary support.
- PR #3972 Add Java bindings for left_semi_join and left_anti_join
- PR #3975 Simplify and generalize data handling in `Buffer`
- PR #3985 Update RMM include files and remove extraneously included header files.
- PR #3601 Port UDF functionality for rolling windows to libcudf++
- PR #3911 Adding null boolean handling for copy_if_else
- PR #4003 Drop old `to_device` utility wrapper function
- PR #4002 Adding to_frame and fix for categorical column issue
- PR #4035 Port NVText tokenize function to libcudf++
- PR #4009 build script update to enable cudf build without installing
- PR #3897 Port cuIO JSON reader to cudf::column types
- PR #4008 Eliminate extra copy in column constructor
- PR #4013 Add cython definition for io readers cudf/io/io_types.hpp
- PR #4028 Port json.pyx to use new libcudf APIs
- PR #4014 ORC/Parquet: add count parameter to stripe/rowgroup-based reader API
- PR #4042 Port cudf/io/functions.hpp to Cython for use in IO bindings
- PR #3880 Add aggregation infrastructure support for reduction
- PR #3880 Add aggregation infrastructure support for cudf::reduce
- PR #4059 Add aggregation infrastructure support for cudf::scan
- PR #4021 Change quantiles signature for clarity.
- PR #4058 Port hash.pyx to use libcudf++ APIs
- PR #4057 Handle offsets in cython Column class
- PR #4045 Reorganize `libxx` directory
- PR #4029 Port stream_compaction.pyx to use libcudf++ APIs
- PR #4031 Docs build scripts and instructions update
- PR #4062 Improve how java classifiers are produced
- PR #4038 JNI and Java support for is_nan and is_not_nan
- PR #3786 Adding string support to rolling_windows
- PR #4067 Removed unused `CATEGORY` type ID.
- PR #3891 Port NVStrings (r)split_record to contiguous_(r)split_record
- PR #4070 Port NVText normalize_spaces to use libcudf strings column
- PR #4072 Allow round_robin_partition to single partition
- PR #4064 Add cudaGetDeviceCount to JNI layer
- PR #4075 Port nvtext ngrams-tokenize to libcudf++
- PR #4087 Add support for writing large Parquet files in a chunked manner.
- PR #3716 Update cudf.to_parquet to use new GPU accelerated Parquet writer
- PR #4083 Use two partitions in test_groupby_multiindex_reset_index
- PR #4071 Add Java bindings for round robin partition
- PR #4079 Simply use `mask.size` to create the array view
- PR #4092 Keep mask on GPU for bit unpacking
- PR #4081 Copy from `Buffer`'s pointer directly to host
- PR #4105 Change threshold of using optimized hash partition code
- PR #4101 Redux serialize `Buffer` directly with `__cuda_array_interface__`
- PR #4098 Remove legacy calls from libcudf strings column code
- PR #4044 Port join.pyx to use libcudf++ APIs
- PR #4111 Use `Buffer`'s to serialize `StringColumn`
- PR #4133 Mask cleanup and fixes: use `int32` dtype, ensure 64 byte padding, handle offsets
- PR #4113 Get `len` of `StringColumn`s without `nvstrings`
- PR #4147 Remove workaround for UNKNOWN_NULL_COUNT in contiguous_split.
- PR #4130 Renames in-place `cudf::experimental::fill` to `cudf::experimental::fill_in_place`
- PR #4136 Add `Index.names` property
- PR #4139 Port rolling.pyx to new libcudf APIs
- PR #4143 Renames in-place `cudf::experimental::copy_range` to `cudf::experimental::copy_range_in_place`
- PR #4144 Release GIL when calling libcudf++ functions
- PR #4082 Rework MultiColumns in cuDF
- PR #4149 Use "type-serialized" for pickled types like Dask
- PR #4174 Port hash groupby to libcudf++
- PR #4171 Split java host and device vectors to make a vector truly immutable
- PR #4167 Port `search` to libcudf++ (support multi-column searchsorted)
- PR #4163 Assert Dask CUDA serializers have `Buffer` frames
- PR #4165 List serializable classes once
- PR #4168 IO readers: do not create null mask for non-nullable columns
- PR #4177 Use `uint8` type for host array copy of `Buffer`
- PR #4183 Update Google Test Execution
- PR #4182 Rename cuDF serialize functions to be more generic
- PR #4176 Add option to parallelize setup.py's cythonize
- PR #4191 Porting sort.pyx to use new libcudf APIs
- PR #4196 reduce CHANGELOG.md merge conflicts
- PR #4197 Added notebook testing to gpuCI gpu build
- PR #4220 Port strings wrap functionality.
- PR #4204 Port nvtext create-ngrams function
- PR #4219 Port dlpack.pyx to use new libcudf APIs
- PR #4225 Remove stale notebooks
- PR #4233 Porting replace.pyx to use new libcudf APIs
- PR #4223 Fix a few of the Cython warnings
- PR #4234 Add BUILD_LEGACY_TESTS cmake option
- PR #4251 Add class to docs in `dask-cudf` `derived_from`
- PR #4261 libxx Cython reorganization
- PR #4274 Support negative position values in slice_strings
- PR #4282 Porting nvstrings conversion functions from new libcudf++ to Python/Cython
- PR #4299 Convert cudf::shift to column-based api
- PR #4301 Add support for writing large ORC files in a chunked manner
- PR #4306 Use libcudf++ `unary.pyx` cast instead of legacy cast
- PR #4295 Port reduce.pyx to libcudf++ API
- PR #4305 Move gpuarrow.pyx and related libarrow_cuda files into `_libxx`
- PR #4244 Port nvstrings Substring Gather/Scatter functions to cuDF Python/Cython
- PR #4280 Port nvstrings Numeric Handling functions to cuDF Python/Cython
- PR #4278 Port filling.pyx to libcudf++ API
<<<<<<< HEAD
=======
- PR #4328 Add memory threshold callbacks for Java RMM event handler
- PR #4336 Move a bunch of internal nvstrings code to use native StringColumns
>>>>>>> 42fd6ca7
- PR #4166 Port `is_sorted.pyx` to use libcudf++ APIs
- PR #4345 Removed an undesirable backwards include from /include to /src in cuIO writers.hpp
- PR #4362 Move pq_chunked_state struct into it's own header to match how orc writer is doing it.
- PR #4339 Port libcudf strings `wrap` api to cython/python

## Bug Fixes

- PR #3888 Drop `ptr=None` from `DeviceBuffer` call
- PR #3976 Fix string serialization and memory_usage method to be consistent
- PR #3902 Fix conversion of large size GPU array to dataframe
- PR #3953 Fix overflow in column_buffer when computing the device buffer size
- PR #3959 Add missing hash-dispatch function for cudf.Series
- PR #3970 Fix for Series Pickle
- PR #3964 Restore legacy NVStrings and NVCategory dependencies in Java jar
- PR #3982 Fix java unary op enum and add missing ops
- PR #3999 Fix issue serializing empty string columns (java)
- PR #3979 Add `name` to Series serialize and deserialize
- PR #4005 Fix null mask allocation bug in gather_bitmask
- PR #4000 Fix dask_cudf sort_values performance for single partitions
- PR #4007 Fix for copy_bitmask issue with uninitialized device_buffer
- PR #4037 Fix JNI quantile compile issue
- PR #4054 Fixed JNI to deal with reduction API changes
- PR #4052 Fix for round-robin when num_partitions divides nrows.
- PR #4061 Add NDEBUG guard on `constexpr_assert`.
- PR #4049 Fix `cudf::split` issue returning one less than expected column vectors
- PR #4065 Parquet writer: fix for out-of-range dictionary indices
- PR #4066 Fixed mismatch with dtype enums
- PR #4078 Fix joins for when column_in_common input parameter is empty
- PR #4080 Fix multi-index dask test with sort issue
- PR #4084 Update Java for removal of CATEGORY type
- PR #4086 ORC reader: fix potentially incorrect timestamp decoding in the last rowgroup
- PR #4089 Fix dask groupby mutliindex test case issues in join
- PR #4097 Fix strings concatenate logic with column offsets
- PR #4076 All null string entries should have null data buffer
- PR #4145 Support empty index case in DataFrame._from_table
- PR #4109 Use rmm::device_vector instead of thrust::device_vector
- PR #4113 Use `.nvstrings` in `StringColumn.sum(...)`
- PR #4116 Fix a bug in contiguous_split() where tables with mixed column types could corrupt string output
- PR #4108 Fix dtype bugs in dask_cudf metadata (metadata_nonempty overhaul)
- PR #4138 Really fix strings concatenate logic with column offsets
- PR #4119 Fix binary ops slowdown using jitify -remove-unused-globals
- PR #4125 Fix type enum to account for added Dictionary type in `types.hpp`
- PR #4132 Fix `hash_partition` null mask allocation
- PR #4137 Update Java for mutating fill and rolling window changes
- PR #4184 Add missing except+ to Cython bindings
- PR #4141 Fix NVStrings test_convert failure in 10.2 build
- PR #4158 Fix merge issue with empty table return if one of the two tables are empty
- PR #4162 Properly handle no index metadata generation for to_parquet
- PR #4175 Fix `__sizeof__` calculation in `StringColumn`
- PR #4155 Update groupby group_offsets size and fix unnecessary device dispatch.
- PR #4186 Fix from_timestamps 12-hour specifiers support
- PR #4198 Fix constructing `RangeIndex` from `range`
- PR #4192 Parquet writer: fix OOB read when computing string hash
- PR #4201 Fix java window tests
- PR #4199 Fix potential race condition in memcpy_block
- PR #4221 Fix series dict alignment to not drop index name
- PR #4218 Fix `get_aggregation` definition with `except *`
- PR #4215 Fix performance regression in strings::detail::concatenate
- PR #4214 Alter ValueError exception for GPU accelerated Parquet writer to properly report `categorical` columns are not supported.
- PR #4232 Fix handling empty tuples of children in string columns
- PR #4222 Fix no-return compile error in binop-null-test
- PR #4242 Fix for rolling tests CI failure
- PR #4245 Fix race condition in parquet reader
- PR #4253 Fix dictionary decode and set_keys with column offset
- PR #4258 Fix dask-cudf losing index name in `reset_index`
- PR #4268 Fix java build for hash aggregate
- PR #4275 Fix bug in searching nullable values in non-nullable search space in `upper_bound`
- PR #4273 Fix losing `StringIndex` name in dask `_meta_nonempty`
- PR #4279 Fix converting `np.float64` to Scalar
- PR #4285 Add init files for cython pkgs and fix `setup.py`
- PR #4287 Parquet reader: fix empty string potentially read as null
- PR #4310 Fix empty values case in groupby 
- PR #4297 Fix specification of package_data in setup.py
- PR #4302 Fix `_is_local_filesystem` check
- PR #4303 Parquet reader: fix empty columns missing from table
- PR #4324 Fix slice_strings for out-of-range start position value
- PR #4115 Serialize an empty column table with non zero rows
- PR #4327 Preemptive dispatch fix for changes in dask#5973
- PR #4358 Fix strings::concat where narep is an empty string
- PR #4369 Fix race condition in gpuinflate


# cuDF 0.12.0 (04 Feb 2020)

## New Features

- PR #3759 Updated 10 Minutes with clarification on how `dask_cudf` uses `cudf` API
- PR #3224 Define and implement new join APIs.
- PR #3284 Add gpu-accelerated parquet writer
- PR #3254 Python redesign for libcudf++
- PR #3336 Add `from_dlpack` and `to_dlpack`
- PR #3555 Add column names support to libcudf++ io readers and writers
- PR #3527 Add string functionality for merge API
- PR #3610 Add memory_usage to DataFrame and Series APIs
- PR #3557 Add contiguous_split() function. 
- PR #3619 Support CuPy 7
- PR #3604 Add nvtext ngrams-tokenize function
- PR #3403 Define and implement new stack + tile APIs
- PR #3627 Adding cudf::sort and cudf::sort_by_key
- PR #3597 Implement new sort based groupby
- PR #3776 Add column equivalence comparator (using epsilon for float equality)
- PR #3667 Define and implement round-robin partition API.
- PR #3690 Add bools_to_mask
- PR #3761 Introduce a Frame class and make Index, DataFrame and Series subclasses
- PR #3538 Define and implement left semi join and left anti join
- PR #3683 Added support for multiple delimiters in `nvtext.token_count()`
- PR #3792 Adding is_nan and is_notnan
- PR #3594 Adding clamp support to libcudf++

## Improvements

- PR #3124 Add support for grand-children in cudf column classes
- PR #3292 Port NVStrings regex contains function
- PR #3409 Port NVStrings regex replace function
- PR #3417 Port NVStrings regex findall function
- PR #3351 Add warning when filepath resolves to multiple files in cudf readers
- PR #3370 Port NVStrings strip functions
- PR #3453 Port NVStrings IPv4 convert functions to cudf strings column
- PR #3441 Port NVStrings url encode/decode to cudf strings column
- PR #3364 Port NVStrings split functions
- PR #3463 Port NVStrings partition/rpartition to cudf strings column
- PR #3502 ORC reader: add option to read DECIMALs as INT64
- PR #3461 Add a new overload to allocate_like() that takes explicit type and size params.
- PR #3590 Specialize hash functions for floating point
- PR #3569 Use `np.asarray` in `StringColumn.deserialize`
- PR #3553 Support Python NoneType in numeric binops
- PR #3511 Support DataFrame / Series mixed arithmetic
- PR #3567 Include `strides` in `__cuda_array_interface__`
- PR #3608 Update OPS codeowner group name
- PR #3431 Port NVStrings translate to cudf strings column
- PR #3507 Define and implement new binary operation APIs
- PR #3620 Add stream parameter to unary ops detail API
- PR #3593 Adding begin/end for mutable_column_device_view
- PR #3587 Merge CHECK_STREAM & CUDA_CHECK_LAST to CHECK_CUDA
- PR #3733 Rework `hash_partition` API
- PR #3655 Use move with make_pair to avoid copy construction
- PR #3402 Define and implement new quantiles APIs
- PR #3612 Add ability to customize the JIT kernel cache path
- PR #3647 Remove PatchedNumbaDeviceArray with CuPy 6.6.0
- PR #3641 Remove duplicate definitions of CUDA_DEVICE_CALLABLE
- PR #3640 Enable memory_usage in dask_cudf (also adds pd.Index from_pandas)
- PR #3654 Update Jitify submodule ref to include gcc-8 fix
- PR #3639 Define and implement `nans_to_nulls`
- PR #3561 Rework contains implementation in search
- PR #3616 Add aggregation infrastructure for argmax/argmin.
- PR #3673 Parquet reader: improve rounding of timestamp conversion to seconds
- PR #3699 Stringify libcudacxx headers for binary op JIT
- PR #3697 Improve column insert performance for wide frames
- PR #3653 Make `gather_bitmask_kernel` more reusable.
- PR #3710 Remove multiple CMake configuration steps from root build script
- PR #3657 Define and implement compiled binops for string column comparisons
- PR #3520 Change read_parquet defaults and add warnings
- PR #3780 Java APIs for selecting a GPU
- PR #3796 Improve on round-robin with the case when number partitions greater than number of rows.
- PR #3805 Avoid CuPy 7.1.0 for now
- PR #3758 detail::scatter variant with map iterator support
- PR #3882 Fail loudly when creating a StringColumn from nvstrings with > MAX_VAL(int32) bytes
- PR #3823 Add header file for detail search functions
- PR #2438 Build GBench Benchmarks in CI
- PR #3713 Adding aggregation support to rolling_window
- PR #3875 Add abstract sink for IO writers, used by ORC and Parquet writers for now
- PR #3916 Refactor gather bindings

## Bug Fixes

- PR #3618 Update 10 minutes to cudf and cupy to hide warning that were being shown in the docs
- PR #3550 Update Java package to 0.12
- PR #3549 Fix index name issue with iloc with RangeIndex
- PR #3562 Fix 4GB limit for gzipped-compressed csv files
- PR #2981 enable build.sh to build all targets without installation
- PR #3563 Use `__cuda_array_interface__` for serialization
- PR #3564 Fix cuda memory access error in gather_bitmask_kernel
- PR #3548 Replaced CUDA_RT_CALL with CUDA_TRY
- PR #3486 Pandas > 0.25 compatability
- PR #3622 Fix new warnings and errors when building with gcc-8
- PR #3588 Remove avro reader column order reversal
- PR #3629 Fix hash map test failure
- PR #3637 Fix sorted set_index operations in dask_cudf
- PR #3663 Fix libcudf++ ORC reader microseconds and milliseconds conversion
- PR #3668 Fixing CHECK_CUDA debug build issue
- PR #3684 Fix ends_with logic for matching string case
- PR #3691 Fix create_offsets to handle offset correctly
- PR #3687 Fixed bug while passing input GPU memory pointer in `nvtext.scatter_count()`
- PR #3701 Fix hash_partition hashing all columns instead of columns_to_hash
- PR #3694 Allow for null columns parameter in `csv_writer`
- PR #3706 Removed extra type-dispatcher call from merge
- PR #3704 Changed the default delimiter to `whitespace` for nvtext methods.
- PR #3741 Construct DataFrame from dict-of-Series with alignment
- PR #3724 Update rmm version to match release
- PR #3743 Fix for `None` data in `__array_interface__`
- PR #3731 Fix performance of zero sized dataframe slice
- PR #3709 Fix inner_join incorrect result issue
- PR #3734 Update numba to 0.46 in conda files
- PR #3738 Update libxx cython types.hpp path
- PR #3672 Fix to_host issue with column_view having offset
- PR #3730 CSV reader: Set invalid float values to NaN/null
- PR #3670 Floor when casting between timestamps of different precisions
- PR #3728 Fix apply_boolean_mask issue with non-null string column
- PR #3769 Don't look for a `name` attribute in column
- PR #3783 Bind cuDF operators to Dask Dataframe
- PR #3775 Fix segfault when reading compressed CSV files larger than 4GB
- PR #3799 Align indices of Series inputs when adding as columns to DataFrame
- PR #3803 Keep name when unpickling Index objects
- PR #3804 Fix cuda crash in AVRO reader
- PR #3766 Remove references to cudf::type_id::CATEGORY from IO code
- PR #3817 Don't always deepcopy an index
- PR #3821 Fix OOB read in gpuinflate prefetcher
- PR #3829 Parquet writer: fix empty dataframe causing cuda launch errors
- PR #3835 Fix memory leak in Cython when dealing with nulls in string columns
- PR #3866 Remove unnecessary if check in NVStrings.create_offsets
- PR #3858 Fixes the broken debug build after #3728
- PR #3850 Fix merge typecast scope issue and resulting memory leak
- PR #3855 Fix MultiColumn recreation with reset_index
- PR #3869 Fixed size calculation in NVStrings::byte_count()
- PR #3868 Fix apply_grouped moving average example
- PR #3900 Properly link `NVStrings` and `NVCategory` into tests
- PR #3868 Fix apply_grouped moving average example
- PR #3871 Fix `split_out` error
- PR #3886 Fix string column materialization from column view
- PR #3893 Parquet reader: fix segfault reading empty parquet file
- PR #3931 Dask-cudf groupby `.agg` multicolumn handling fix
- PR #4017 Fix memory leaks in `GDF_STRING` cython handling and `nans_to_nulls` cython


# cuDF 0.11.0 (11 Dec 2019)

## New Features

- PR #2905 Added `Series.median()` and null support for `Series.quantile()`
- PR #2930 JSON Reader: Support ARROW_RANDOM_FILE input
- PR #2956 Add `cudf::stack` and `cudf::tile`
- PR #2980 Added nvtext is_vowel/is_consonant functions
- PR #2987 Add `inplace` arg to `DataFrame.reset_index` and `Series`
- PR #3011 Added libcudf++ transition guide
- PR #3129 Add strings column factory from `std::vector`s
- PR #3054 Add parquet reader support for decimal data types
- PR #3022 adds DataFrame.astype for cuDF dataframes
- PR #2962 Add isnull(), notnull() and related functions
- PR #3025 Move search files to legacy
- PR #3068 Add `scalar` class
- PR #3094 Adding `any` and `all` support from libcudf
- PR #3130 Define and implement new `column_wrapper`
- PR #3143 Define and implement new copying APIs `slice` and `split`
- PR #3161 Move merge files to legacy
- PR #3079 Added support to write ORC files given a local path
- PR #3192 Add dtype param to cast `DataFrame` on init
- PR #3213 Port cuIO to libcudf++
- PR #3222 Add nvtext character tokenizer
- PR #3223 Java expose underlying buffers
- PR #3300 Add `DataFrame.insert`
- PR #3263 Define and implement new `valid_if`
- PR #3278 Add `to_host` utility to copy `column_view` to host
- PR #3087 Add new cudf::experimental bool8 wrapper
- PR #3219 Construct column from column_view
- PR #3250 Define and implement new merge APIs
- PR #3144 Define and implement new hashing APIs `hash` and `hash_partition`
- PR #3229 Define and implement new search APIs
- PR #3308 java add API for memory usage callbacks
- PR #2691 Row-wise reduction and scan operations via CuPy
- PR #3291 Add normalize_nans_and_zeros
- PR #3187 Define and implement new replace APIs
- PR #3356 Add vertical concatenation for table/columns
- PR #3344 java split API
- PR #2791 Add `groupby.std()`
- PR #3368 Enable dropna argument in dask_cudf groupby
- PR #3298 add null replacement iterator for column_device_view
- PR #3297 Define and implement new groupby API.
- PR #3396 Update device_atomics with new bool8 and timestamp specializations
- PR #3411 Java host memory management API
- PR #3393 Implement df.cov and enable covariance/correlation in dask_cudf
- PR #3401 Add dask_cudf ORC writer (to_orc)
- PR #3331 Add copy_if_else
- PR #3427 Define and Implement new multi-search API
- PR #3442 Add Bool-index + Multi column + DataFrame support for set-item
- PR #3172 Define and implement new fill/repeat/copy_range APIs
- PR #3490 Add pair iterators for columns
- PR #3497 Add DataFrame.drop(..., inplace=False) argument
- PR #3469 Add string functionality for replace API
- PR #3273 Define and implement new reduction APIs

## Improvements

- PR #2904 Move gpu decompressors to cudf::io namespace
- PR #2977 Moved old C++ test utilities to legacy directory.
- PR #2965 Fix slow orc reader perf with large uncompressed blocks
- PR #2995 Move JIT type utilities to legacy directory
- PR #2927 Add ``Table`` and ``TableView`` extension classes that wrap legacy cudf::table
- PR #3005 Renames `cudf::exp` namespace to `cudf::experimental`
- PR #3008 Make safe versions of `is_null` and `is_valid` in `column_device_view`
- PR #3026 Move fill and repeat files to legacy
- PR #3027 Move copying.hpp and related source to legacy folder
- PR #3014 Snappy decompression optimizations
- PR #3032 Use `asarray` to coerce indices to a NumPy array
- PR #2996 IO Readers: Replace `cuio::device_buffer` with `rmm::device_buffer`
- PR #3051 Specialized hash function for strings column
- PR #3065 Select and Concat for cudf::experimental::table
- PR #3080 Move `valid_if.cuh` to `legacy/`
- PR #3052 Moved replace.hpp functionality to legacy
- PR #3091 Move join files to legacy
- PR #3092 Implicitly init RMM if Java allocates before init
- PR #3029 Update gdf_ numeric types with stdint and move to cudf namespace
- PR #3052 Moved replace.hpp functionality to legacy
- PR #2955 Add cmake option to only build for present GPU architecture
- PR #3070 Move functions.h and related source to legacy
- PR #2951 Allow set_index to handle a list of column names
- PR #3093 Move groupby files to legacy
- PR #2988 Removing GIS functionality (now part of cuSpatial library)
- PR #3067 Java method to return size of device memory buffer
- PR #3083 Improved some binary operation tests to include null testing.
- PR #3084 Update to arrow-cpp and pyarrow 0.15.0
- PR #3071 Move cuIO to legacy
- PR #3126 Round 2 of snappy decompression optimizations
- PR #3046 Define and implement new copying APIs `empty_like` and `allocate_like`
- PR #3128 Support MultiIndex in DataFrame.join
- PR #2971 Added initial gather and scatter methods for strings_column_view
- PR #3133 Port NVStrings to cudf column: count_characters and count_bytes
- PR #2991 Added strings column functions concatenate and join_strings
- PR #3028 Define and implement new `gather` APIs.
- PR #3135 Add nvtx utilities to cudf::nvtx namespace
- PR #3021 Java host side concat of serialized buffers
- PR #3138 Move unary files to legacy
- PR #3170 Port NVStrings substring functions to cudf strings column
- PR #3159 Port NVStrings is-chars-types function to cudf strings column
- PR #3154 Make `table_view_base.column()` const and add `mutable_table_view.column()`
- PR #3175 Set cmake cuda version variables
- PR #3171 Move deprecated error macros to legacy
- PR #3191 Port NVStrings integer convert ops to cudf column
- PR #3189 Port NVStrings find ops to cudf column
- PR #3352 Port NVStrings convert float functions to cudf strings column
- PR #3193 Add cuPy as a formal dependency
- PR #3195 Support for zero columned `table_view`
- PR #3165 Java device memory size for string category
- PR #3205 Move transform files to legacy
- PR #3202 Rename and move error.hpp to public headers
- PR #2878 Use upstream merge code in dask_cudf
- PR #3217 Port NVStrings upper and lower case conversion functions
- PR #3350 Port NVStrings booleans convert functions
- PR #3231 Add `column::release()` to give up ownership of contents.
- PR #3157 Use enum class rather than enum for mask_allocation_policy
- PR #3232 Port NVStrings datetime conversion to cudf strings column
- PR #3136 Define and implement new transpose API
- PR #3237 Define and implement new transform APIs
- PR #3245 Move binaryop files to legacy
- PR #3241 Move stream_compaction files to legacy
- PR #3166 Move reductions to legacy
- PR #3261 Small cleanup: remove `== true`
- PR #3271 Update rmm API based on `rmm.reinitialize(...)` change
- PR #3266 Remove optional checks for CuPy
- PR #3268 Adding null ordering per column feature when sorting
- PR #3239 Adding floating point specialization to comparators for NaNs
- PR #3270 Move predicates files to legacy
- PR #3281 Add to_host specialization for strings in column test utilities
- PR #3282 Add `num_bitmask_words`
- PR #3252 Add new factory methods to include passing an existing null mask
- PR #3288 Make `bit.cuh` utilities usable from host code.
- PR #3287 Move rolling windows files to legacy
- PR #3182 Define and implement new unary APIs `is_null` and `is_not_null`
- PR #3314 Drop `cython` from run requirements
- PR #3301 Add tests for empty column wrapper.
- PR #3294 Update to arrow-cpp and pyarrow 0.15.1
- PR #3310 Add `row_hasher` and `element_hasher` utilities
- PR #3272 Support non-default streams when creating/destroying hash maps
- PR #3286 Clean up the starter code on README
- PR #3332 Port NVStrings replace to cudf strings column
- PR #3354 Define and implement new `scatter` APIs
- PR #3322 Port NVStrings pad operations to cudf strings column
- PR #3345 Add cache member for number of characters in string_view class
- PR #3299 Define and implement new `is_sorted` APIs
- PR #3328 Partition by stripes in dask_cudf ORC reader
- PR #3243 Use upstream join code in dask_cudf
- PR #3371 Add `select` method to `table_view`
- PR #3309 Add java and JNI bindings for search bounds
- PR #3305 Define and implement new rolling window APIs
- PR #3380 Concatenate columns of strings
- PR #3382 Add fill function for strings column
- PR #3391 Move device_atomics_tests.cu files to legacy
- PR #3303 Define and implement new stream compaction APIs `copy_if`, `drop_nulls`,
           `apply_boolean_mask`, `drop_duplicate` and `unique_count`.
- PR #3387 Strings column gather function
- PR #3440 Strings column scatter function
- PR #3389 Move quantiles.hpp + group_quantiles.hpp files to legacy
- PR #3397 Port unary cast to libcudf++
- PR #3398 Move reshape.hpp files to legacy
- PR #3395 Port NVStrings regex extract to cudf strings column
- PR #3423 Port NVStrings htoi to cudf strings column
- PR #3425 Strings column copy_if_else implementation
- PR #3422 Move utilities to legacy
- PR #3201 Define and implement new datetime_ops APIs
- PR #3421 Port NVStrings find_multiple to cudf strings column
- PR #3448 Port scatter_to_tables to libcudf++
- PR #3458 Update strings sections in the transition guide
- PR #3462 Add `make_empty_column` and update `empty_like`.
- PR #3465 Port `aggregation` traits and utilities.
- PR #3214 Define and implement new unary operations APIs
- PR #3475 Add `bitmask_to_host` column utility
- PR #3487 Add is_boolean trait and random timestamp generator for testing
- PR #3492 Small cleanup (remove std::abs) and comment
- PR #3407 Allow multiple row-groups per task in dask_cudf read_parquet
- PR #3512 Remove unused CUDA conda labels
- PR #3500 cudf::fill()/cudf::repeat() support for strings columns.
- PR #3438 Update scalar and scalar_device_view to better support strings
- PR #3414 Add copy_range function for strings column
- PR #3685 Add string support to contiguous_split.
- PR #3471 Add scalar/column, column/scalar and scalar/scalar overloads to copy_if_else.
- PR #3451 Add support for implicit typecasting of join columns

## Bug Fixes

- PR #2895 Fixed dask_cudf group_split behavior to handle upstream rearrange_by_divisions
- PR #3048 Support for zero columned tables
- PR #3030 Fix snappy decoding regression in PR #3014
- PR #3041 Fixed exp to experimental namespace name change issue
- PR #3056 Add additional cmake hint for finding local build of RMM files
- PR #3060 Move copying.hpp includes to legacy
- PR #3139 Fixed java RMM auto initalization
- PR #3141 Java fix for relocated IO headers
- PR #3149 Rename column_wrapper.cuh to column_wrapper.hpp
- PR #3168 Fix mutable_column_device_view head const_cast
- PR #3199 Update JNI includes for legacy moves
- PR #3204 ORC writer: Fix ByteRLE encoding of NULLs
- PR #2994 Fix split_out-support but with hash_object_dispatch
- PR #3212 Fix string to date casting when format is not specified
- PR #3218 Fixes `row_lexicographic_comparator` issue with handling two tables
- PR #3228 Default initialize RMM when Java native dependencies are loaded
- PR #3012 replacing instances of `to_gpu_array` with `mem`
- PR #3236 Fix Numba 0.46+/CuPy 6.3 interface compatibility
- PR #3276 Update JNI includes for legacy moves
- PR #3256 Fix orc writer crash with multiple string columns
- PR #3211 Fix breaking change caused by rapidsai/rmm#167
- PR #3265 Fix dangling pointer in `is_sorted`
- PR #3267 ORC writer: fix incorrect ByteRLE encoding of long literal runs
- PR #3277 Fix invalid reference to deleted temporary in `is_sorted`.
- PR #3274 ORC writer: fix integer RLEv2 mode2 unsigned base value encoding
- PR #3279 Fix shutdown hang issues with pinned memory pool init executor
- PR #3280 Invalid children check in mutable_column_device_view
- PR #3289 fix java memory usage API for empty columns
- PR #3293 Fix loading of csv files zipped on MacOS (disabled zip min version check)
- PR #3295 Fix storing storing invalid RMM exec policies.
- PR #3307 Add pd.RangeIndex to from_pandas to fix dask_cudf meta_nonempty bug
- PR #3313 Fix public headers including non-public headers
- PR #3318 Revert arrow to 0.15.0 temporarily to unblock downstream projects CI
- PR #3317 Fix index-argument bug in dask_cudf parquet reader
- PR #3323 Fix `insert` non-assert test case
- PR #3341 Fix `Series` constructor converting NoneType to "None"
- PR #3326 Fix and test for detail::gather map iterator type inference
- PR #3334 Remove zero-size exception check from make_strings_column factories
- PR #3333 Fix compilation issues with `constexpr` functions not marked `__device__`
- PR #3340 Make all benchmarks use cudf base fixture to initialize RMM pool
- PR #3337 Fix Java to pad validity buffers to 64-byte boundary
- PR #3362 Fix `find_and_replace` upcasting series for python scalars and lists
- PR #3357 Disabling `column_view` iterators for non fixed-width types
- PR #3383 Fix : properly compute null counts for rolling_window.
- PR #3386 Removing external includes from `column_view.hpp`
- PR #3369 Add write_partition to dask_cudf to fix to_parquet bug
- PR #3388 Support getitem with bools when DataFrame has a MultiIndex
- PR #3408 Fix String and Column (De-)Serialization
- PR #3372 Fix dask-distributed scatter_by_map bug
- PR #3419 Fix a bug in parse_into_parts (incomplete input causing walking past the end of string).
- PR #3413 Fix dask_cudf read_csv file-list bug
- PR #3416 Fix memory leak in ColumnVector when pulling strings off the GPU
- PR #3424 Fix benchmark build by adding libcudacxx to benchmark's CMakeLists.txt
- PR #3435 Fix diff and shift for empty series
- PR #3439 Fix index-name bug in StringColumn concat
- PR #3445 Fix ORC Writer default stripe size
- PR #3459 Fix printing of invalid entries
- PR #3466 Fix gather null mask allocation for invalid index
- PR #3468 Fix memory leak issue in `drop_duplicates`
- PR #3474 Fix small doc error in capitalize Docs
- PR #3491 Fix more doc errors in NVStrings
- PR #3478 Fix as_index deep copy via Index.rename inplace arg
- PR #3476 Fix ORC reader timezone conversion
- PR #3188 Repr slices up large DataFrames
- PR #3519 Fix strings column concatenate handling zero-sized columns
- PR #3530 Fix copy_if_else test case fail issue
- PR #3523 Fix lgenfe issue with debug build
- PR #3532 Fix potential use-after-free in cudf parquet reader
- PR #3540 Fix unary_op null_mask bug and add missing test cases
- PR #3559 Use HighLevelGraph api in DataFrame constructor (Fix upstream compatibility)
- PR #3572 Fix CI Issue with hypothesis tests that are flaky


# cuDF 0.10.0 (16 Oct 2019)

## New Features

- PR #2423 Added `groupby.quantile()`
- PR #2522 Add Java bindings for NVStrings backed upper and lower case mutators
- PR #2605 Added Sort based groupby in libcudf
- PR #2607 Add Java bindings for parsing JSON
- PR #2629 Add dropna= parameter to groupby
- PR #2585 ORC & Parquet Readers: Remove millisecond timestamp restriction
- PR #2507 Add GPU-accelerated ORC Writer
- PR #2559 Add Series.tolist()
- PR #2653 Add Java bindings for rolling window operations
- PR #2480 Merge `custreamz` codebase into `cudf` repo
- PR #2674 Add __contains__ for Index/Series/Column
- PR #2635 Add support to read from remote and cloud sources like s3, gcs, hdfs
- PR #2722 Add Java bindings for NVTX ranges
- PR #2702 Add make_bool to dataset generation functions
- PR #2394 Move `rapidsai/custrings` into `cudf`
- PR #2734 Final sync of custrings source into cudf
- PR #2724 Add libcudf support for __contains__
- PR #2777 Add python bindings for porter stemmer measure functionality
- PR #2781 Add issorted to is_monotonic
- PR #2685 Add cudf::scatter_to_tables and cython binding
- PR #2743 Add Java bindings for NVStrings timestamp2long as part of String ColumnVector casting
- PR #2785 Add nvstrings Python docs
- PR #2786 Add benchmarks option to root build.sh
- PR #2802 Add `cudf::repeat()` and `cudf.Series.repeat()`
- PR #2773 Add Fisher's unbiased kurtosis and skew for Series/DataFrame
- PR #2748 Parquet Reader: Add option to specify loading of PANDAS index
- PR #2807 Add scatter_by_map to DataFrame python API
- PR #2836 Add nvstrings.code_points method
- PR #2844 Add Series/DataFrame notnull
- PR #2858 Add GTest type list utilities
- PR #2870 Add support for grouping by Series of arbitrary length
- PR #2719 Series covariance and Pearson correlation
- PR #2207 Beginning of libcudf overhaul: introduce new column and table types
- PR #2869 Add `cudf.CategoricalDtype`
- PR #2838 CSV Reader: Support ARROW_RANDOM_FILE input
- PR #2655 CuPy-based Series and Dataframe .values property
- PR #2803 Added `edit_distance_matrix()` function to calculate pairwise edit distance for each string on a given nvstrings object.
- PR #2811 Start of cudf strings column work based on 2207
- PR #2872 Add Java pinned memory pool allocator
- PR #2969 Add findAndReplaceAll to ColumnVector
- PR #2814 Add Datetimeindex.weekday
- PR #2999 Add timestamp conversion support for string categories
- PR #2918 Add cudf::column timestamp wrapper types

## Improvements

- PR #2578 Update legacy_groupby to use libcudf group_by_without_aggregation
- PR #2581 Removed `managed` allocator from hash map classes.
- PR #2571 Remove unnecessary managed memory from gdf_column_concat
- PR #2648 Cython/Python reorg
- PR #2588 Update Series.append documentation
- PR #2632 Replace dask-cudf set_index code with upstream
- PR #2682 Add cudf.set_allocator() function for easier allocator init
- PR #2642 Improve null printing and testing
- PR #2747 Add missing Cython headers / cudftestutil lib to conda package for cuspatial build
- PR #2706 Compute CSV format in device code to speedup performance
- PR #2673 Add support for np.longlong type
- PR #2703 move dask serialization dispatch into cudf
- PR #2728 Add YYMMDD to version tag for nightly conda packages
- PR #2729 Handle file-handle input in to_csv
- PR #2741 CSV Reader: Move kernel functions into its own file
- PR #2766 Improve nvstrings python cmake flexibility
- PR #2756 Add out_time_unit option to csv reader, support timestamp resolutions
- PR #2771 Stopgap alias for to_gpu_matrix()
- PR #2783 Support mapping input columns to function arguments in apply kernels
- PR #2645 libcudf unique_count for Series.nunique
- PR #2817 Dask-cudf: `read_parquet` support for remote filesystems
- PR #2823 improve java data movement debugging
- PR #2806 CSV Reader: Clean-up row offset operations
- PR #2640 Add dask wait/persist exmaple to 10 minute guide
- PR #2828 Optimizations of kernel launch configuration for `DataFrame.apply_rows` and `DataFrame.apply_chunks`
- PR #2831 Add `column` argument to `DataFrame.drop`
- PR #2775 Various optimizations to improve __getitem__ and __setitem__ performance
- PR #2810 cudf::allocate_like can optionally always allocate a mask.
- PR #2833 Parquet reader: align page data allocation sizes to 4-bytes to satisfy cuda-memcheck
- PR #2832 Using the new Python bindings for UCX
- PR #2856 Update group_split_cudf to use scatter_by_map
- PR #2890 Optionally keep serialized table data on the host.
- PR #2778 Doc: Updated and fixed some docstrings that were formatted incorrectly.
- PR #2830 Use YYMMDD tag in custreamz nightly build
- PR #2875 Java: Remove synchronized from register methods in MemoryCleaner
- PR #2887 Minor snappy decompression optimization
- PR #2899 Use new RMM API based on Cython
- PR #2788 Guide to Python UDFs
- PR #2919 Change java API to use operators in groupby namespace
- PR #2909 CSV Reader: Avoid row offsets host vector default init
- PR #2834 DataFrame supports setting columns via attribute syntax `df.x = col`
- PR #3147 DataFrame can be initialized from rows via list of tuples
- PR #3539 Restrict CuPy to 6

## Bug Fixes

- PR #2584 ORC Reader: fix parsing of `DECIMAL` index positions
- PR #2619 Fix groupby serialization/deserialization
- PR #2614 Update Java version to match
- PR #2601 Fixes nlargest(1) issue in Series and Dataframe
- PR #2610 Fix a bug in index serialization (properly pass DeviceNDArray)
- PR #2621 Fixes the floordiv issue of not promoting float type when rhs is 0
- PR #2611 Types Test: fix static casting from negative int to string
- PR #2618 IO Readers: Fix datasource memory map failure for multiple reads
- PR #2628 groupby_without_aggregation non-nullable input table produces non-nullable output
- PR #2615 fix string category partitioning in java API
- PR #2641 fix string category and timeunit concat in the java API
- PR #2649 Fix groupby issue resulting from column_empty bug
- PR #2658 Fix astype() for null categorical columns
- PR #2660 fix column string category and timeunit concat in the java API
- PR #2664 ORC reader: fix `skip_rows` larger than first stripe
- PR #2654 Allow Java gdfOrderBy to work with string categories
- PR #2669 AVRO reader: fix non-deterministic output
- PR #2668 Update Java bindings to specify timestamp units for ORC and Parquet readers
- PR #2679 AVRO reader: fix cuda errors when decoding compressed streams
- PR #2692 Add concatenation for data-frame with different headers (empty and non-empty)
- PR #2651 Remove nvidia driver installation from ci/cpu/build.sh
- PR #2697 Ensure csv reader sets datetime column time units
- PR #2698 Return RangeIndex from contiguous slice of RangeIndex
- PR #2672 Fix null and integer handling in round
- PR #2704 Parquet Reader: Fix crash when loading string column with nulls
- PR #2725 Fix Jitify issue with running on Turing using CUDA version < 10
- PR #2731 Fix building of benchmarks
- PR #2738 Fix java to find new NVStrings locations
- PR #2736 Pin Jitify branch to v0.10 version
- PR #2742 IO Readers: Fix possible silent failures when creating `NvStrings` instance
- PR #2753 Fix java quantile API calls
- PR #2762 Fix validity processing for time in java
- PR #2796 Fix handling string slicing and other nvstrings delegated methods with dask
- PR #2769 Fix link to API docs in README.md
- PR #2772 Handle multiindex pandas Series #2772
- PR #2749 Fix apply_rows/apply_chunks pessimistic null mask to use in_cols null masks only
- PR #2752 CSV Reader: Fix exception when there's no rows to process
- PR #2716 Added Exception for `StringMethods` in string methods
- PR #2787 Fix Broadcasting `None` to `cudf-series`
- PR #2794 Fix async race in NVCategory::get_value and get_value_bounds
- PR #2795 Fix java build/cast error
- PR #2496 Fix improper merge of two dataframes when names differ
- PR #2824 Fix issue with incorrect result when Numeric Series replace is called several times
- PR #2751 Replace value with null
- PR #2765 Fix Java inequality comparisons for string category
- PR #2818 Fix java join API to use new C++ join API
- PR #2841 Fix nvstrings.slice and slice_from for range (0,0)
- PR #2837 Fix join benchmark
- PR #2809 Add hash_df and group_split dispatch functions for dask
- PR #2843 Parquet reader: fix skip_rows when not aligned with page or row_group boundaries
- PR #2851 Deleted existing dask-cudf/record.txt
- PR #2854 Fix column creation from ephemeral objects exposing __cuda_array_interface__
- PR #2860 Fix boolean indexing when the result is a single row
- PR #2859 Fix tail method issue for string columns
- PR #2852 Fixed `cumsum()` and `cumprod()` on boolean series.
- PR #2865 DaskIO: Fix `read_csv` and `read_orc` when input is list of files
- PR #2750 Fixed casting values to cudf::bool8 so non-zero values always cast to true
- PR #2873 Fixed dask_cudf read_partition bug by generating ParquetDatasetPiece
- PR #2850 Fixes dask_cudf.read_parquet on partitioned datasets
- PR #2896 Properly handle `axis` string keywords in `concat`
- PR #2926 Update rounding algorithm to avoid using fmod
- PR #2968 Fix Java dependency loading when using NVTX
- PR #2963 Fix ORC writer uncompressed block indexing
- PR #2928 CSV Reader: Fix using `byte_range` for large datasets
- PR #2983 Fix sm_70+ race condition in gpu_unsnap
- PR #2964 ORC Writer: Segfault when writing mixed numeric and string columns
- PR #3007 Java: Remove unit test that frees RMM invalid pointer
- PR #3009 Fix orc reader RLEv2 patch position regression from PR #2507
- PR #3002 Fix CUDA invalid configuration errors reported after loading an ORC file without data
- PR #3035 Update update-version.sh for new docs locations
- PR #3038 Fix uninitialized stream parameter in device_table deleter
- PR #3064 Fixes groupby performance issue
- PR #3061 Add rmmInitialize to nvstrings gtests
- PR #3058 Fix UDF doc markdown formatting
- PR #3059 Add nvstrings python build instructions to contributing.md


# cuDF 0.9.0 (21 Aug 2019)

## New Features

- PR #1993 Add CUDA-accelerated series aggregations: mean, var, std
- PR #2111 IO Readers: Support memory buffer, file-like object, and URL inputs
- PR #2012 Add `reindex()` to DataFrame and Series
- PR #2097 Add GPU-accelerated AVRO reader
- PR #2098 Support binary ops on DFs and Series with mismatched indices
- PR #2160 Merge `dask-cudf` codebase into `cudf` repo
- PR #2149 CSV Reader: Add `hex` dtype for explicit hexadecimal parsing
- PR #2156 Add `upper_bound()` and `lower_bound()` for libcudf tables and `searchsorted()` for cuDF Series
- PR #2158 CSV Reader: Support single, non-list/dict argument for `dtype`
- PR #2177 CSV Reader: Add `parse_dates` parameter for explicit date inference
- PR #1744 cudf::apply_boolean_mask and cudf::drop_nulls support for cudf::table inputs (multi-column)
- PR #2196 Add `DataFrame.dropna()`
- PR #2197 CSV Writer: add `chunksize` parameter for `to_csv`
- PR #2215 `type_dispatcher` benchmark
- PR #2179 Add Java quantiles
- PR #2157 Add __array_function__ to DataFrame and Series
- PR #2212 Java support for ORC reader
- PR #2224 Add DataFrame isna, isnull, notna functions
- PR #2236 Add Series.drop_duplicates
- PR #2105 Add hash-based join benchmark
- PR #2316 Add unique, nunique, and value_counts for datetime columns
- PR #2337 Add Java support for slicing a ColumnVector
- PR #2049 Add cudf::merge (sorted merge)
- PR #2368 Full cudf+dask Parquet Support
- PR #2380 New cudf::is_sorted checks whether cudf::table is sorted
- PR #2356 Java column vector standard deviation support
- PR #2221 MultiIndex full indexing - Support iloc and wildcards for loc
- PR #2429 Java support for getting length of strings in a ColumnVector
- PR #2415 Add `value_counts` for series of any type
- PR #2446 Add __array_function__ for index
- PR #2437 ORC reader: Add 'use_np_dtypes' option
- PR #2382 Add CategoricalAccessor add, remove, rename, and ordering methods
- PR #2464 Native implement `__cuda_array_interface__` for Series/Index/Column objects
- PR #2425 Rolling window now accepts array-based user-defined functions
- PR #2442 Add __setitem__
- PR #2449 Java support for getting byte count of strings in a ColumnVector
- PR #2492 Add groupby.size() method
- PR #2358 Add cudf::nans_to_nulls: convert floating point column into bitmask
- PR #2489 Add drop argument to set_index
- PR #2491 Add Java bindings for ORC reader 'use_np_dtypes' option
- PR #2213 Support s/ms/us/ns DatetimeColumn time unit resolutions
- PR #2536 Add _constructor properties to Series and DataFrame

## Improvements

- PR #2103 Move old `column` and `bitmask` files into `legacy/` directory
- PR #2109 added name to Python column classes
- PR #1947 Cleanup serialization code
- PR #2125 More aggregate in java API
- PR #2127 Add in java Scalar tests
- PR #2088 Refactor of Python groupby code
- PR #2130 Java serialization and deserialization of tables.
- PR #2131 Chunk rows logic added to csv_writer
- PR #2129 Add functions in the Java API to support nullable column filtering
- PR #2165 made changes to get_dummies api for it to be available in MethodCache
- PR #2171 Add CodeCov integration, fix doc version, make --skip-tests work when invoking with source
- PR #2184 handle remote orc files for dask-cudf
- PR #2186 Add `getitem` and `getattr` style access to Rolling objects
- PR #2168 Use cudf.Column for CategoricalColumn's categories instead of a tuple
- PR #2193 DOC: cudf::type_dispatcher documentation for specializing dispatched functors
- PR #2199 Better java support for appending strings
- PR #2176 Added column dtype support for datetime, int8, int16 to csv_writer
- PR #2209 Matching `get_dummies` & `select_dtypes` behavior to pandas
- PR #2217 Updated Java bindings to use the new groupby API
- PR #2214 DOC: Update doc instructions to build/install `cudf` and `dask-cudf`
- PR #2220 Update Java bindings for reduction rename
- PR #2232 Move CodeCov upload from build script to Jenkins
- PR #2225 refactor to use libcudf for gathering columns in dataframes
- PR #2293 Improve join performance (faster compute_join_output_size)
- PR #2300 Create separate dask codeowners for dask-cudf codebase
- PR #2304 gdf_group_by_without_aggregations returns gdf_column
- PR #2309 Java readers: remove redundant copy of result pointers
- PR #2307 Add `black` and `isort` to style checker script
- PR #2345 Restore removal of old groupby implementation
- PR #2342 Improve `astype()` to operate all ways
- PR #2329 using libcudf cudf::copy for column deep copy
- PR #2344 DOC: docs on code formatting for contributors
- PR #2376 Add inoperative axis= and win_type= arguments to Rolling()
- PR #2378 remove dask for (de-)serialization of cudf objects
- PR #2353 Bump Arrow and Dask versions
- PR #2377 Replace `standard_python_slice` with just `slice.indices()`
- PR #2373 cudf.DataFrame enchancements & Series.values support
- PR #2392 Remove dlpack submodule; make cuDF's Cython API externally accessible
- PR #2430 Updated Java bindings to use the new unary API
- PR #2406 Moved all existing `table` related files to a `legacy/` directory
- PR #2350 Performance related changes to get_dummies
- PR #2420 Remove `cudautils.astype` and replace with `typecast.apply_cast`
- PR #2456 Small improvement to typecast utility
- PR #2458 Fix handling of thirdparty packages in `isort` config
- PR #2459 IO Readers: Consolidate all readers to use `datasource` class
- PR #2475 Exposed type_dispatcher.hpp, nvcategory_util.hpp and wrapper_types.hpp in the include folder
- PR #2484 Enabled building libcudf as a static library
- PR #2453 Streamline CUDA_REL environment variable
- PR #2483 Bundle Boost filesystem dependency in the Java jar
- PR #2486 Java API hash functions
- PR #2481 Adds the ignore_null_keys option to the java api
- PR #2490 Java api: support multiple aggregates for the same column
- PR #2510 Java api: uses table based apply_boolean_mask
- PR #2432 Use pandas formatting for console, html, and latex output
- PR #2573 Bump numba version to 0.45.1
- PR #2606 Fix references to notebooks-contrib

## Bug Fixes

- PR #2086 Fixed quantile api behavior mismatch in series & dataframe
- PR #2128 Add offset param to host buffer readers in java API.
- PR #2145 Work around binops validity checks for java
- PR #2146 Work around unary_math validity checks for java
- PR #2151 Fixes bug in cudf::copy_range where null_count was invalid
- PR #2139 matching to pandas describe behavior & fixing nan values issue
- PR #2161 Implicitly convert unsigned to signed integer types in binops
- PR #2154 CSV Reader: Fix bools misdetected as strings dtype
- PR #2178 Fix bug in rolling bindings where a view of an ephemeral column was being taken
- PR #2180 Fix issue with isort reordering `importorskip` below imports depending on them
- PR #2187 fix to honor dtype when numpy arrays are passed to columnops.as_column
- PR #2190 Fix issue in astype conversion of string column to 'str'
- PR #2208 Fix issue with calling `head()` on one row dataframe
- PR #2229 Propagate exceptions from Cython cdef functions
- PR #2234 Fix issue with local build script not properly building
- PR #2223 Fix CUDA invalid configuration errors reported after loading small compressed ORC files
- PR #2162 Setting is_unique and is_monotonic-related attributes
- PR #2244 Fix ORC RLEv2 delta mode decoding with nonzero residual delta width
- PR #2297 Work around `var/std` unsupported only at debug build
- PR #2302 Fixed java serialization corner case
- PR #2355 Handle float16 in binary operations
- PR #2311 Fix copy behaviour for GenericIndex
- PR #2349 Fix issues with String filter in java API
- PR #2323 Fix groupby on categoricals
- PR #2328 Ensure order is preserved in CategoricalAccessor._set_categories
- PR #2202 Fix issue with unary ops mishandling empty input
- PR #2326 Fix for bug in DLPack when reading multiple columns
- PR #2324 Fix cudf Docker build
- PR #2325 Fix ORC RLEv2 patched base mode decoding with nonzero patch width
- PR #2235 Fix get_dummies to be compatible with dask
- PR #2332 Zero initialize gdf_dtype_extra_info
- PR #2355 Handle float16 in binary operations
- PR #2360 Fix missing dtype handling in cudf.Series & columnops.as_column
- PR #2364 Fix quantile api and other trivial issues around it
- PR #2361 Fixed issue with `codes` of CategoricalIndex
- PR #2357 Fixed inconsistent type of index created with from_pandas vs direct construction
- PR #2389 Fixed Rolling __getattr__ and __getitem__ for offset based windows
- PR #2402 Fixed bug in valid mask computation in cudf::copy_if (apply_boolean_mask)
- PR #2401 Fix to a scalar datetime(of type Days) issue
- PR #2386 Correctly allocate output valids in groupby
- PR #2411 Fixed failures on binary op on single element string column
- PR #2422 Fix Pandas logical binary operation incompatibilites
- PR #2447 Fix CodeCov posting build statuses temporarily
- PR #2450 Fix erroneous null handling in `cudf.DataFrame`'s `apply_rows`
- PR #2470 Fix issues with empty strings and string categories (Java)
- PR #2471 Fix String Column Validity.
- PR #2481 Fix java validity buffer serialization
- PR #2485 Updated bytes calculation to use size_t to avoid overflow in column concat
- PR #2461 Fix groupby multiple aggregations same column
- PR #2514 Fix cudf::drop_nulls threshold handling in Cython
- PR #2516 Fix utilities include paths and meta.yaml header paths
- PR #2517 Fix device memory leak in to_dlpack tensor deleter
- PR #2431 Fix local build generated file ownerships
- PR #2511 Added import of orc, refactored exception handlers to not squash fatal exceptions
- PR #2527 Fix index and column input handling in dask_cudf read_parquet
- PR #2466 Fix `dataframe.query` returning null rows erroneously
- PR #2548 Orc reader: fix non-deterministic data decoding at chunk boundaries
- PR #2557 fix cudautils import in string.py
- PR #2521 Fix casting datetimes from/to the same resolution
- PR #2545 Fix MultiIndexes with datetime levels
- PR #2560 Remove duplicate `dlpack` definition in conda recipe
- PR #2567 Fix ColumnVector.fromScalar issues while dealing with null scalars
- PR #2565 Orc reader: fix incorrect data decoding of int64 data types
- PR #2577 Fix search benchmark compilation error by adding necessary header
- PR #2604 Fix a bug in copying.pyx:_normalize_types that upcasted int32 to int64


# cuDF 0.8.0 (27 June 2019)

## New Features

- PR #1524 Add GPU-accelerated JSON Lines parser with limited feature set
- PR #1569 Add support for Json objects to the JSON Lines reader
- PR #1622 Add Series.loc
- PR #1654 Add cudf::apply_boolean_mask: faster replacement for gdf_apply_stencil
- PR #1487 cython gather/scatter
- PR #1310 Implemented the slice/split functionality.
- PR #1630 Add Python layer to the GPU-accelerated JSON reader
- PR #1745 Add rounding of numeric columns via Numba
- PR #1772 JSON reader: add support for BytesIO and StringIO input
- PR #1527 Support GDF_BOOL8 in readers and writers
- PR #1819 Logical operators (AND, OR, NOT) for libcudf and cuDF
- PR #1813 ORC Reader: Add support for stripe selection
- PR #1828 JSON Reader: add suport for bool8 columns
- PR #1833 Add column iterator with/without nulls
- PR #1665 Add the point-in-polygon GIS function
- PR #1863 Series and Dataframe methods for all and any
- PR #1908 cudf::copy_range and cudf::fill for copying/assigning an index or range to a constant
- PR #1921 Add additional formats for typecasting to/from strings
- PR #1807 Add Series.dropna()
- PR #1987 Allow user defined functions in the form of ptx code to be passed to binops
- PR #1948 Add operator functions like `Series.add()` to DataFrame and Series
- PR #1954 Add skip test argument to GPU build script
- PR #2018 Add bindings for new groupby C++ API
- PR #1984 Add rolling window operations Series.rolling() and DataFrame.rolling()
- PR #1542 Python method and bindings for to_csv
- PR #1995 Add Java API
- PR #1998 Add google benchmark to cudf
- PR #1845 Add cudf::drop_duplicates, DataFrame.drop_duplicates
- PR #1652 Added `Series.where()` feature
- PR #2074 Java Aggregates, logical ops, and better RMM support
- PR #2140 Add a `cudf::transform` function
- PR #2068 Concatenation of different typed columns

## Improvements

- PR #1538 Replacing LesserRTTI with inequality_comparator
- PR #1703 C++: Added non-aggregating `insert` to `concurrent_unordered_map` with specializations to store pairs with a single atomicCAS when possible.
- PR #1422 C++: Added a RAII wrapper for CUDA streams
- PR #1701 Added `unique` method for stringColumns
- PR #1713 Add documentation for Dask-XGBoost
- PR #1666 CSV Reader: Improve performance for files with large number of columns
- PR #1725 Enable the ability to use a single column groupby as its own index
- PR #1759 Add an example showing simultaneous rolling averages to `apply_grouped` documentation
- PR #1746 C++: Remove unused code: `windowed_ops.cu`, `sorting.cu`, `hash_ops.cu`
- PR #1748 C++: Add `bool` nullability flag to `device_table` row operators
- PR #1764 Improve Numerical column: `mean_var` and `mean`
- PR #1767 Speed up Python unit tests
- PR #1770 Added build.sh script, updated CI scripts and documentation
- PR #1739 ORC Reader: Add more pytest coverage
- PR #1696 Added null support in `Series.replace()`.
- PR #1390 Added some basic utility functions for `gdf_column`'s
- PR #1791 Added general column comparison code for testing
- PR #1795 Add printing of git submodule info to `print_env.sh`
- PR #1796 Removing old sort based group by code and gdf_filter
- PR #1811 Added funtions for copying/allocating `cudf::table`s
- PR #1838 Improve columnops.column_empty so that it returns typed columns instead of a generic Column
- PR #1890 Add utils.get_dummies- a pandas-like wrapper around one_hot-encoding
- PR #1823 CSV Reader: default the column type to string for empty dataframes
- PR #1827 Create bindings for scalar-vector binops, and update one_hot_encoding to use them
- PR #1817 Operators now support different sized dataframes as long as they don't share different sized columns
- PR #1855 Transition replace_nulls to new C++ API and update corresponding Cython/Python code
- PR #1858 Add `std::initializer_list` constructor to `column_wrapper`
- PR #1846 C++ type-erased gdf_equal_columns test util; fix gdf_equal_columns logic error
- PR #1390 Added some basic utility functions for `gdf_column`s
- PR #1391 Tidy up bit-resolution-operation and bitmask class code
- PR #1882 Add iloc functionality to MultiIndex dataframes
- PR #1884 Rolling windows: general enhancements and better coverage for unit tests
- PR #1886 support GDF_STRING_CATEGORY columns in apply_boolean_mask, drop_nulls and other libcudf functions
- PR #1896 Improve performance of groupby with levels specified in dask-cudf
- PR #1915 Improve iloc performance for non-contiguous row selection
- PR #1859 Convert read_json into a C++ API
- PR #1919 Rename libcudf namespace gdf to namespace cudf
- PR #1850 Support left_on and right_on for DataFrame merge operator
- PR #1930 Specialize constructor for `cudf::bool8` to cast argument to `bool`
- PR #1938 Add default constructor for `column_wrapper`
- PR #1930 Specialize constructor for `cudf::bool8` to cast argument to `bool`
- PR #1952 consolidate libcudf public API headers in include/cudf
- PR #1949 Improved selection with boolmask using libcudf `apply_boolean_mask`
- PR #1956 Add support for nulls in `query()`
- PR #1973 Update `std::tuple` to `std::pair` in top-most libcudf APIs and C++ transition guide
- PR #1981 Convert read_csv into a C++ API
- PR #1868 ORC Reader: Support row index for speed up on small/medium datasets
- PR #1964 Added support for list-like types in Series.str.cat
- PR #2005 Use HTML5 details tag in bug report issue template
- PR #2003 Removed few redundant unit-tests from test_string.py::test_string_cat
- PR #1944 Groupby design improvements
- PR #2017 Convert `read_orc()` into a C++ API
- PR #2011 Convert `read_parquet()` into a C++ API
- PR #1756 Add documentation "10 Minutes to cuDF and dask_cuDF"
- PR #2034 Adding support for string columns concatenation using "add" binary operator
- PR #2042 Replace old "10 Minutes" guide with new guide for docs build process
- PR #2036 Make library of common test utils to speed up tests compilation
- PR #2022 Facilitating get_dummies to be a high level api too
- PR #2050 Namespace IO readers and add back free-form `read_xxx` functions
- PR #2104 Add a functional ``sort=`` keyword argument to groupby
- PR #2108 Add `find_and_replace` for StringColumn for replacing single values
- PR #1803 cuDF/CuPy interoperability documentation

## Bug Fixes

- PR #1465 Fix for test_orc.py and test_sparse_df.py test failures
- PR #1583 Fix underlying issue in `as_index()` that was causing `Series.quantile()` to fail
- PR #1680 Add errors= keyword to drop() to fix cudf-dask bug
- PR #1651 Fix `query` function on empty dataframe
- PR #1616 Fix CategoricalColumn to access categories by index instead of iteration
- PR #1660 Fix bug in `loc` when indexing with a column name (a string)
- PR #1683 ORC reader: fix timestamp conversion to UTC
- PR #1613 Improve CategoricalColumn.fillna(-1) performance
- PR #1642 Fix failure of CSV_TEST gdf_csv_test.SkiprowsNrows on multiuser systems
- PR #1709 Fix handling of `datetime64[ms]` in `dataframe.select_dtypes`
- PR #1704 CSV Reader: Add support for the plus sign in number fields
- PR #1687 CSV reader: return an empty dataframe for zero size input
- PR #1757 Concatenating columns with null columns
- PR #1755 Add col_level keyword argument to melt
- PR #1758 Fix df.set_index() when setting index from an empty column
- PR #1749 ORC reader: fix long strings of NULL values resulting in incorrect data
- PR #1742 Parquet Reader: Fix index column name to match PANDAS compat
- PR #1782 Update libcudf doc version
- PR #1783 Update conda dependencies
- PR #1786 Maintain the original series name in series.unique output
- PR #1760 CSV Reader: fix segfault when dtype list only includes columns from usecols list
- PR #1831 build.sh: Assuming python is in PATH instead of using PYTHON env var
- PR #1839 Raise an error instead of segfaulting when transposing a DataFrame with StringColumns
- PR #1840 Retain index correctly during merge left_on right_on
- PR #1825 cuDF: Multiaggregation Groupby Failures
- PR #1789 CSV Reader: Fix missing support for specifying `int8` and `int16` dtypes
- PR #1857 Cython Bindings: Handle `bool` columns while calling `column_view_from_NDArrays`
- PR #1849 Allow DataFrame support methods to pass arguments to the methods
- PR #1847 Fixed #1375 by moving the nvstring check into the wrapper function
- PR #1864 Fixing cudf reduction for POWER platform
- PR #1869 Parquet reader: fix Dask timestamps not matching with Pandas (convert to milliseconds)
- PR #1876 add dtype=bool for `any`, `all` to treat integer column correctly
- PR #1875 CSV reader: take NaN values into account in dtype detection
- PR #1873 Add column dtype checking for the all/any methods
- PR #1902 Bug with string iteration in _apply_basic_agg
- PR #1887 Fix for initialization issue in pq_read_arg,orc_read_arg
- PR #1867 JSON reader: add support for null/empty fields, including the 'null' literal
- PR #1891 Fix bug #1750 in string column comparison
- PR #1909 Support of `to_pandas()` of boolean series with null values
- PR #1923 Use prefix removal when two aggs are called on a SeriesGroupBy
- PR #1914 Zero initialize gdf_column local variables
- PR #1959 Add support for comparing boolean Series to scalar
- PR #1966 Ignore index fix in series append
- PR #1967 Compute index __sizeof__ only once for DataFrame __sizeof__
- PR #1977 Support CUDA installation in default system directories
- PR #1982 Fixes incorrect index name after join operation
- PR #1985 Implement `GDF_PYMOD`, a special modulo that follows python's sign rules
- PR #1991 Parquet reader: fix decoding of NULLs
- PR #1990 Fixes a rendering bug in the `apply_grouped` documentation
- PR #1978 Fix for values being filled in an empty dataframe
- PR #2001 Correctly create MultiColumn from Pandas MultiColumn
- PR #2006 Handle empty dataframe groupby construction for dask
- PR #1965 Parquet Reader: Fix duplicate index column when it's already in `use_cols`
- PR #2033 Add pip to conda environment files to fix warning
- PR #2028 CSV Reader: Fix reading of uncompressed files without a recognized file extension
- PR #2073 Fix an issue when gathering columns with NVCategory and nulls
- PR #2053 cudf::apply_boolean_mask return empty column for empty boolean mask
- PR #2066 exclude `IteratorTest.mean_var_output` test from debug build
- PR #2069 Fix JNI code to use read_csv and read_parquet APIs
- PR #2071 Fix bug with unfound transitive dependencies for GTests in Ubuntu 18.04
- PR #2089 Configure Sphinx to render params correctly
- PR #2091 Fix another bug with unfound transitive dependencies for `cudftestutils` in Ubuntu 18.04
- PR #2115 Just apply `--disable-new-dtags` instead of trying to define all the transitive dependencies
- PR #2106 Fix errors in JitCache tests caused by sharing of device memory between processes
- PR #2120 Fix errors in JitCache tests caused by running multiple threads on the same data
- PR #2102 Fix memory leak in groupby
- PR #2113 fixed typo in to_csv code example


# cudf 0.7.2 (16 May 2019)

## New Features

- PR #1735 Added overload for atomicAdd on int64. Streamlined implementation of custom atomic overloads.
- PR #1741 Add MultiIndex concatenation

## Bug Fixes

- PR #1718 Fix issue with SeriesGroupBy MultiIndex in dask-cudf
- PR #1734 Python: fix performance regression for groupby count() aggregations
- PR #1768 Cython: fix handling read only schema buffers in gpuarrow reader


# cudf 0.7.1 (11 May 2019)

## New Features

- PR #1702 Lazy load MultiIndex to return groupby performance to near optimal.

## Bug Fixes

- PR #1708 Fix handling of `datetime64[ms]` in `dataframe.select_dtypes`


# cuDF 0.7.0 (10 May 2019)

## New Features

- PR #982 Implement gdf_group_by_without_aggregations and gdf_unique_indices functions
- PR #1142 Add `GDF_BOOL` column type
- PR #1194 Implement overloads for CUDA atomic operations
- PR #1292 Implemented Bitwise binary ops AND, OR, XOR (&, |, ^)
- PR #1235 Add GPU-accelerated Parquet Reader
- PR #1335 Added local_dict arg in `DataFrame.query()`.
- PR #1282 Add Series and DataFrame.describe()
- PR #1356 Rolling windows
- PR #1381 Add DataFrame._get_numeric_data
- PR #1388 Add CODEOWNERS file to auto-request reviews based on where changes are made
- PR #1396 Add DataFrame.drop method
- PR #1413 Add DataFrame.melt method
- PR #1412 Add DataFrame.pop()
- PR #1419 Initial CSV writer function
- PR #1441 Add Series level cumulative ops (cumsum, cummin, cummax, cumprod)
- PR #1420 Add script to build and test on a local gpuCI image
- PR #1440 Add DatetimeColumn.min(), DatetimeColumn.max()
- PR #1455 Add Series.Shift via Numba kernel
- PR #1441 Add Series level cumulative ops (cumsum, cummin, cummax, cumprod)
- PR #1461 Add Python coverage test to gpu build
- PR #1445 Parquet Reader: Add selective reading of rows and row group
- PR #1532 Parquet Reader: Add support for INT96 timestamps
- PR #1516 Add Series and DataFrame.ndim
- PR #1556 Add libcudf C++ transition guide
- PR #1466 Add GPU-accelerated ORC Reader
- PR #1565 Add build script for nightly doc builds
- PR #1508 Add Series isna, isnull, and notna
- PR #1456 Add Series.diff() via Numba kernel
- PR #1588 Add Index `astype` typecasting
- PR #1301 MultiIndex support
- PR #1599 Level keyword supported in groupby
- PR #929 Add support operations to dataframe
- PR #1609 Groupby accept list of Series
- PR #1658 Support `group_keys=True` keyword in groupby method

## Improvements

- PR #1531 Refactor closures as private functions in gpuarrow
- PR #1404 Parquet reader page data decoding speedup
- PR #1076 Use `type_dispatcher` in join, quantiles, filter, segmented sort, radix sort and hash_groupby
- PR #1202 Simplify README.md
- PR #1149 CSV Reader: Change convertStrToValue() functions to `__device__` only
- PR #1238 Improve performance of the CUDA trie used in the CSV reader
- PR #1245 Use file cache for JIT kernels
- PR #1278 Update CONTRIBUTING for new conda environment yml naming conventions
- PR #1163 Refactored UnaryOps. Reduced API to two functions: `gdf_unary_math` and `gdf_cast`. Added `abs`, `-`, and `~` ops. Changed bindings to Cython
- PR #1284 Update docs version
- PR #1287 add exclude argument to cudf.select_dtype function
- PR #1286 Refactor some of the CSV Reader kernels into generic utility functions
- PR #1291 fillna in `Series.to_gpu_array()` and `Series.to_array()` can accept the scalar too now.
- PR #1005 generic `reduction` and `scan` support
- PR #1349 Replace modernGPU sort join with thrust.
- PR #1363 Add a dataframe.mean(...) that raises NotImplementedError to satisfy `dask.dataframe.utils.is_dataframe_like`
- PR #1319 CSV Reader: Use column wrapper for gdf_column output alloc/dealloc
- PR #1376 Change series quantile default to linear
- PR #1399 Replace CFFI bindings for NVTX functions with Cython bindings
- PR #1389 Refactored `set_null_count()`
- PR #1386 Added macros `GDF_TRY()`, `CUDF_TRY()` and `ASSERT_CUDF_SUCCEEDED()`
- PR #1435 Rework CMake and conda recipes to depend on installed libraries
- PR #1391 Tidy up bit-resolution-operation and bitmask class code
- PR #1439 Add cmake variable to enable compiling CUDA code with -lineinfo
- PR #1462 Add ability to read parquet files from arrow::io::RandomAccessFile
- PR #1453 Convert CSV Reader CFFI to Cython
- PR #1479 Convert Parquet Reader CFFI to Cython
- PR #1397 Add a utility function for producing an overflow-safe kernel launch grid configuration
- PR #1382 Add GPU parsing of nested brackets to cuIO parsing utilities
- PR #1481 Add cudf::table constructor to allocate a set of `gdf_column`s
- PR #1484 Convert GroupBy CFFI to Cython
- PR #1463 Allow and default melt keyword argument var_name to be None
- PR #1486 Parquet Reader: Use device_buffer rather than device_ptr
- PR #1525 Add cudatoolkit conda dependency
- PR #1520 Renamed `src/dataframe` to `src/table` and moved `table.hpp`. Made `types.hpp` to be type declarations only.
- PR #1492 Convert transpose CFFI to Cython
- PR #1495 Convert binary and unary ops CFFI to Cython
- PR #1503 Convert sorting and hashing ops CFFI to Cython
- PR #1522 Use latest release version in update-version CI script
- PR #1533 Remove stale join CFFI, fix memory leaks in join Cython
- PR #1521 Added `row_bitmask` to compute bitmask for rows of a table. Merged `valids_ops.cu` and `bitmask_ops.cu`
- PR #1553 Overload `hash_row` to avoid using intial hash values. Updated `gdf_hash` to select between overloads
- PR #1585 Updated `cudf::table` to maintain own copy of wrapped `gdf_column*`s
- PR #1559 Add `except +` to all Cython function definitions to catch C++ exceptions properly
- PR #1617 `has_nulls` and `column_dtypes` for `cudf::table`
- PR #1590 Remove CFFI from the build / install process entirely
- PR #1536 Convert gpuarrow CFFI to Cython
- PR #1655 Add `Column._pointer` as a way to access underlying `gdf_column*` of a `Column`
- PR #1655 Update readme conda install instructions for cudf version 0.6 and 0.7


## Bug Fixes

- PR #1233 Fix dtypes issue while adding the column to `str` dataframe.
- PR #1254 CSV Reader: fix data type detection for floating-point numbers in scientific notation
- PR #1289 Fix looping over each value instead of each category in concatenation
- PR #1293 Fix Inaccurate error message in join.pyx
- PR #1308 Add atomicCAS overload for `int8_t`, `int16_t`
- PR #1317 Fix catch polymorphic exception by reference in ipc.cu
- PR #1325 Fix dtype of null bitmasks to int8
- PR #1326 Update build documentation to use -DCMAKE_CXX11_ABI=ON
- PR #1334 Add "na_position" argument to CategoricalColumn sort_by_values
- PR #1321 Fix out of bounds warning when checking Bzip2 header
- PR #1359 Add atomicAnd/Or/Xor for integers
- PR #1354 Fix `fillna()` behaviour when replacing values with different dtypes
- PR #1347 Fixed core dump issue while passing dict_dtypes without column names in `cudf.read_csv()`
- PR #1379 Fixed build failure caused due to error: 'col_dtype' may be used uninitialized
- PR #1392 Update cudf Dockerfile and package_versions.sh
- PR #1385 Added INT8 type to `_schema_to_dtype` for use in GpuArrowReader
- PR #1393 Fixed a bug in `gdf_count_nonzero_mask()` for the case of 0 bits to count
- PR #1395 Update CONTRIBUTING to use the environment variable CUDF_HOME
- PR #1416 Fix bug at gdf_quantile_exact and gdf_quantile_appox
- PR #1421 Fix remove creation of series multiple times during `add_column()`
- PR #1405 CSV Reader: Fix memory leaks on read_csv() failure
- PR #1328 Fix CategoricalColumn to_arrow() null mask
- PR #1433 Fix NVStrings/categories includes
- PR #1432 Update NVStrings to 0.7.* to coincide with 0.7 development
- PR #1483 Modify CSV reader to avoid cropping blank quoted characters in non-string fields
- PR #1446 Merge 1275 hotfix from master into branch-0.7
- PR #1447 Fix legacy groupby apply docstring
- PR #1451 Fix hash join estimated result size is not correct
- PR #1454 Fix local build script improperly change directory permissions
- PR #1490 Require Dask 1.1.0+ for `is_dataframe_like` test or skip otherwise.
- PR #1491 Use more specific directories & groups in CODEOWNERS
- PR #1497 Fix Thrust issue on CentOS caused by missing default constructor of host_vector elements
- PR #1498 Add missing include guard to device_atomics.cuh and separated DEVICE_ATOMICS_TEST
- PR #1506 Fix csv-write call to updated NVStrings method
- PR #1510 Added nvstrings `fillna()` function
- PR #1507 Parquet Reader: Default string data to GDF_STRING
- PR #1535 Fix doc issue to ensure correct labelling of cudf.series
- PR #1537 Fix `undefined reference` link error in HashPartitionTest
- PR #1548 Fix ci/local/build.sh README from using an incorrect image example
- PR #1551 CSV Reader: Fix integer column name indexing
- PR #1586 Fix broken `scalar_wrapper::operator==`
- PR #1591 ORC/Parquet Reader: Fix missing import for FileNotFoundError exception
- PR #1573 Parquet Reader: Fix crash due to clash with ORC reader datasource
- PR #1607 Revert change of `column.to_dense_buffer` always return by copy for performance concerns
- PR #1618 ORC reader: fix assert & data output when nrows/skiprows isn't aligned to stripe boundaries
- PR #1631 Fix failure of TYPES_TEST on some gcc-7 based systems.
- PR #1641 CSV Reader: Fix skip_blank_lines behavior with Windows line terminators (\r\n)
- PR #1648 ORC reader: fix non-deterministic output when skiprows is non-zero
- PR #1676 Fix groupby `as_index` behaviour with `MultiIndex`
- PR #1659 Fix bug caused by empty groupbys and multiindex slicing throwing exceptions
- PR #1656 Correct Groupby failure in dask when un-aggregable columns are left in dataframe.
- PR #1689 Fix groupby performance regression
- PR #1694 Add Cython as a runtime dependency since it's required in `setup.py`


# cuDF 0.6.1 (25 Mar 2019)

## Bug Fixes

- PR #1275 Fix CentOS exception in DataFrame.hash_partition from using value "returned" by a void function


# cuDF 0.6.0 (22 Mar 2019)

## New Features

- PR #760 Raise `FileNotFoundError` instead of `GDF_FILE_ERROR` in `read_csv` if the file does not exist
- PR #539 Add Python bindings for replace function
- PR #823 Add Doxygen configuration to enable building HTML documentation for libcudf C/C++ API
- PR #807 CSV Reader: Add byte_range parameter to specify the range in the input file to be read
- PR #857 Add Tail method for Series/DataFrame and update Head method to use iloc
- PR #858 Add series feature hashing support
- PR #871 CSV Reader: Add support for NA values, including user specified strings
- PR #893 Adds PyArrow based parquet readers / writers to Python, fix category dtype handling, fix arrow ingest buffer size issues
- PR #867 CSV Reader: Add support for ignoring blank lines and comment lines
- PR #887 Add Series digitize method
- PR #895 Add Series groupby
- PR #898 Add DataFrame.groupby(level=0) support
- PR #920 Add feather, JSON, HDF5 readers / writers from PyArrow / Pandas
- PR #888 CSV Reader: Add prefix parameter for column names, used when parsing without a header
- PR #913 Add DLPack support: convert between cuDF DataFrame and DLTensor
- PR #939 Add ORC reader from PyArrow
- PR #918 Add Series.groupby(level=0) support
- PR #906 Add binary and comparison ops to DataFrame
- PR #958 Support unary and binary ops on indexes
- PR #964 Add `rename` method to `DataFrame`, `Series`, and `Index`
- PR #985 Add `Series.to_frame` method
- PR #985 Add `drop=` keyword to reset_index method
- PR #994 Remove references to pygdf
- PR #990 Add external series groupby support
- PR #988 Add top-level merge function to cuDF
- PR #992 Add comparison binaryops to DateTime columns
- PR #996 Replace relative path imports with absolute paths in tests
- PR #995 CSV Reader: Add index_col parameter to specify the column name or index to be used as row labels
- PR #1004 Add `from_gpu_matrix` method to DataFrame
- PR #997 Add property index setter
- PR #1007 Replace relative path imports with absolute paths in cudf
- PR #1013 select columns with df.columns
- PR #1016 Rename Series.unique_count() to nunique() to match pandas API
- PR #947 Prefixsum to handle nulls and float types
- PR #1029 Remove rest of relative path imports
- PR #1021 Add filtered selection with assignment for Dataframes
- PR #872 Adding NVCategory support to cudf apis
- PR #1052 Add left/right_index and left/right_on keywords to merge
- PR #1091 Add `indicator=` and `suffixes=` keywords to merge
- PR #1107 Add unsupported keywords to Series.fillna
- PR #1032 Add string support to cuDF python
- PR #1136 Removed `gdf_concat`
- PR #1153 Added function for getting the padded allocation size for valid bitmask
- PR #1148 Add cudf.sqrt for dataframes and Series
- PR #1159 Add Python bindings for libcudf dlpack functions
- PR #1155 Add __array_ufunc__ for DataFrame and Series for sqrt
- PR #1168 to_frame for series accepts a name argument


## Improvements

- PR #1218 Add dask-cudf page to API docs
- PR #892 Add support for heterogeneous types in binary ops with JIT
- PR #730 Improve performance of `gdf_table` constructor
- PR #561 Add Doxygen style comments to Join CUDA functions
- PR #813 unified libcudf API functions by replacing gpu_ with gdf_
- PR #822 Add support for `__cuda_array_interface__` for ingest
- PR #756 Consolidate common helper functions from unordered map and multimap
- PR #753 Improve performance of groupby sum and average, especially for cases with few groups.
- PR #836 Add ingest support for arrow chunked arrays in Column, Series, DataFrame creation
- PR #763 Format doxygen comments for csv_read_arg struct
- PR #532 CSV Reader: Use type dispatcher instead of switch block
- PR #694 Unit test utilities improvements
- PR #878 Add better indexing to Groupby
- PR #554 Add `empty` method and `is_monotonic` attribute to `Index`
- PR #1040 Fixed up Doxygen comment tags
- PR #909 CSV Reader: Avoid host->device->host copy for header row data
- PR #916 Improved unit testing and error checking for `gdf_column_concat`
- PR #941 Replace `numpy` call in `Series.hash_encode` with `numba`
- PR #942 Added increment/decrement operators for wrapper types
- PR #943 Updated `count_nonzero_mask` to return `num_rows` when the mask is null
- PR #952 Added trait to map C++ type to `gdf_dtype`
- PR #966 Updated RMM submodule.
- PR #998 Add IO reader/writer modules to API docs, fix for missing cudf.Series docs
- PR #1017 concatenate along columns for Series and DataFrames
- PR #1002 Support indexing a dataframe with another boolean dataframe
- PR #1018 Better concatenation for Series and Dataframes
- PR #1036 Use Numpydoc style docstrings
- PR #1047 Adding gdf_dtype_extra_info to gdf_column_view_augmented
- PR #1054 Added default ctor to SerialTrieNode to overcome Thrust issue in CentOS7 + CUDA10
- PR #1024 CSV Reader: Add support for hexadecimal integers in integral-type columns
- PR #1033 Update `fillna()` to use libcudf function `gdf_replace_nulls`
- PR #1066 Added inplace assignment for columns and select_dtypes for dataframes
- PR #1026 CSV Reader: Change the meaning and type of the quoting parameter to match Pandas
- PR #1100 Adds `CUDF_EXPECTS` error-checking macro
- PR #1092 Fix select_dtype docstring
- PR #1111 Added cudf::table
- PR #1108 Sorting for datetime columns
- PR #1120 Return a `Series` (not a `Column`) from `Series.cat.set_categories()`
- PR #1128 CSV Reader: The last data row does not need to be line terminated
- PR #1183 Bump Arrow version to 0.12.1
- PR #1208 Default to CXX11_ABI=ON
- PR #1252 Fix NVStrings dependencies for cuda 9.2 and 10.0
- PR #2037 Optimize the existing `gather` and `scatter` routines in `libcudf`

## Bug Fixes

- PR #821 Fix flake8 issues revealed by flake8 update
- PR #808 Resolved renamed `d_columns_valids` variable name
- PR #820 CSV Reader: fix the issue where reader adds additional rows when file uses \r\n as a line terminator
- PR #780 CSV Reader: Fix scientific notation parsing and null values for empty quotes
- PR #815 CSV Reader: Fix data parsing when tabs are present in the input CSV file
- PR #850 Fix bug where left joins where the left df has 0 rows causes a crash
- PR #861 Fix memory leak by preserving the boolean mask index
- PR #875 Handle unnamed indexes in to/from arrow functions
- PR #877 Fix ingest of 1 row arrow tables in from arrow function
- PR #876 Added missing `<type_traits>` include
- PR #889 Deleted test_rmm.py which has now moved to RMM repo
- PR #866 Merge v0.5.1 numpy ABI hotfix into 0.6
- PR #917 value_counts return int type on empty columns
- PR #611 Renamed `gdf_reduce_optimal_output_size()` -> `gdf_reduction_get_intermediate_output_size()`
- PR #923 fix index for negative slicing for cudf dataframe and series
- PR #927 CSV Reader: Fix category GDF_CATEGORY hashes not being computed properly
- PR #921 CSV Reader: Fix parsing errors with delim_whitespace, quotations in the header row, unnamed columns
- PR #933 Fix handling objects of all nulls in series creation
- PR #940 CSV Reader: Fix an issue where the last data row is missing when using byte_range
- PR #945 CSV Reader: Fix incorrect datetime64 when milliseconds or space separator are used
- PR #959 Groupby: Problem with column name lookup
- PR #950 Converting dataframe/recarry with non-contiguous arrays
- PR #963 CSV Reader: Fix another issue with missing data rows when using byte_range
- PR #999 Fix 0 sized kernel launches and empty sort_index exception
- PR #993 Fix dtype in selecting 0 rows from objects
- PR #1009 Fix performance regression in `to_pandas` method on DataFrame
- PR #1008 Remove custom dask communication approach
- PR #1001 CSV Reader: Fix a memory access error when reading a large (>2GB) file with date columns
- PR #1019 Binary Ops: Fix error when one input column has null mask but other doesn't
- PR #1014 CSV Reader: Fix false positives in bool value detection
- PR #1034 CSV Reader: Fix parsing floating point precision and leading zero exponents
- PR #1044 CSV Reader: Fix a segfault when byte range aligns with a page
- PR #1058 Added support for `DataFrame.loc[scalar]`
- PR #1060 Fix column creation with all valid nan values
- PR #1073 CSV Reader: Fix an issue where a column name includes the return character
- PR #1090 Updating Doxygen Comments
- PR #1080 Fix dtypes returned from loc / iloc because of lists
- PR #1102 CSV Reader: Minor fixes and memory usage improvements
- PR #1174: Fix release script typo
- PR #1137 Add prebuild script for CI
- PR #1118 Enhanced the `DataFrame.from_records()` feature
- PR #1129 Fix join performance with index parameter from using numpy array
- PR #1145 Issue with .agg call on multi-column dataframes
- PR #908 Some testing code cleanup
- PR #1167 Fix issue with null_count not being set after inplace fillna()
- PR #1184 Fix iloc performance regression
- PR #1185 Support left_on/right_on and also on=str in merge
- PR #1200 Fix allocating bitmasks with numba instead of rmm in allocate_mask function
- PR #1213 Fix bug with csv reader requesting subset of columns using wrong datatype
- PR #1223 gpuCI: Fix label on rapidsai channel on gpu build scripts
- PR #1242 Add explicit Thrust exec policy to fix NVCATEGORY_TEST segfault on some platforms
- PR #1246 Fix categorical tests that failed due to bad implicit type conversion
- PR #1255 Fix overwriting conda package main label uploads
- PR #1259 Add dlpack includes to pip build


# cuDF 0.5.1 (05 Feb 2019)

## Bug Fixes

- PR #842 Avoid using numpy via cimport to prevent ABI issues in Cython compilation


# cuDF 0.5.0 (28 Jan 2019)

## New Features

- PR #722 Add bzip2 decompression support to `read_csv()`
- PR #693 add ZLIB-based GZIP/ZIP support to `read_csv_strings()`
- PR #411 added null support to gdf_order_by (new API) and cudf_table::sort
- PR #525 Added GitHub Issue templates for bugs, documentation, new features, and questions
- PR #501 CSV Reader: Add support for user-specified decimal point and thousands separator to read_csv_strings()
- PR #455 CSV Reader: Add support for user-specified decimal point and thousands separator to read_csv()
- PR #439 add `DataFrame.drop` method similar to pandas
- PR #356 add `DataFrame.transpose` method and `DataFrame.T` property similar to pandas
- PR #505 CSV Reader: Add support for user-specified boolean values
- PR #350 Implemented Series replace function
- PR #490 Added print_env.sh script to gather relevant environment details when reporting cuDF issues
- PR #474 add ZLIB-based GZIP/ZIP support to `read_csv()`
- PR #547 Added melt similar to `pandas.melt()`
- PR #491 Add CI test script to check for updates to CHANGELOG.md in PRs
- PR #550 Add CI test script to check for style issues in PRs
- PR #558 Add CI scripts for cpu-based conda and gpu-based test builds
- PR #524 Add Boolean Indexing
- PR #564 Update python `sort_values` method to use updated libcudf `gdf_order_by` API
- PR #509 CSV Reader: Input CSV file can now be passed in as a text or a binary buffer
- PR #607 Add `__iter__` and iteritems to DataFrame class
- PR #643 added a new api gdf_replace_nulls that allows a user to replace nulls in a column

## Improvements

- PR #426 Removed sort-based groupby and refactored existing groupby APIs. Also improves C++/CUDA compile time.
- PR #461 Add `CUDF_HOME` variable in README.md to replace relative pathing.
- PR #472 RMM: Created centralized rmm::device_vector alias and rmm::exec_policy
- PR #500 Improved the concurrent hash map class to support partitioned (multi-pass) hash table building.
- PR #454 Improve CSV reader docs and examples
- PR #465 Added templated C++ API for RMM to avoid explicit cast to `void**`
- PR #513 `.gitignore` tweaks
- PR #521 Add `assert_eq` function for testing
- PR #502 Simplify Dockerfile for local dev, eliminate old conda/pip envs
- PR #549 Adds `-rdynamic` compiler flag to nvcc for Debug builds
- PR #472 RMM: Created centralized rmm::device_vector alias and rmm::exec_policy
- PR #577 Added external C++ API for scatter/gather functions
- PR #500 Improved the concurrent hash map class to support partitioned (multi-pass) hash table building
- PR #583 Updated `gdf_size_type` to `int`
- PR #500 Improved the concurrent hash map class to support partitioned (multi-pass) hash table building
- PR #617 Added .dockerignore file. Prevents adding stale cmake cache files to the docker container
- PR #658 Reduced `JOIN_TEST` time by isolating overflow test of hash table size computation
- PR #664 Added Debuging instructions to README
- PR #651 Remove noqa marks in `__init__.py` files
- PR #671 CSV Reader: uncompressed buffer input can be parsed without explicitly specifying compression as None
- PR #684 Make RMM a submodule
- PR #718 Ensure sum, product, min, max methods pandas compatibility on empty datasets
- PR #720 Refactored Index classes to make them more Pandas-like, added CategoricalIndex
- PR #749 Improve to_arrow and from_arrow Pandas compatibility
- PR #766 Remove TravisCI references, remove unused variables from CMake, fix ARROW_VERSION in Cmake
- PR #773 Add build-args back to Dockerfile and handle dependencies based on environment yml file
- PR #781 Move thirdparty submodules to root and symlink in /cpp
- PR #843 Fix broken cudf/python API examples, add new methods to the API index

## Bug Fixes

- PR #569 CSV Reader: Fix days being off-by-one when parsing some dates
- PR #531 CSV Reader: Fix incorrect parsing of quoted numbers
- PR #465 Added templated C++ API for RMM to avoid explicit cast to `void**`
- PR #473 Added missing <random> include
- PR #478 CSV Reader: Add api support for auto column detection, header, mangle_dupe_cols, usecols
- PR #495 Updated README to correct where cffi pytest should be executed
- PR #501 Fix the intermittent segfault caused by the `thousands` and `compression` parameters in the csv reader
- PR #502 Simplify Dockerfile for local dev, eliminate old conda/pip envs
- PR #512 fix bug for `on` parameter in `DataFrame.merge` to allow for None or single column name
- PR #511 Updated python/cudf/bindings/join.pyx to fix cudf merge printing out dtypes
- PR #513 `.gitignore` tweaks
- PR #521 Add `assert_eq` function for testing
- PR #537 Fix CMAKE_CUDA_STANDARD_REQURIED typo in CMakeLists.txt
- PR #447 Fix silent failure in initializing DataFrame from generator
- PR #545 Temporarily disable csv reader thousands test to prevent segfault (test re-enabled in PR #501)
- PR #559 Fix Assertion error while using `applymap` to change the output dtype
- PR #575 Update `print_env.sh` script to better handle missing commands
- PR #612 Prevent an exception from occuring with true division on integer series.
- PR #630 Fix deprecation warning for `pd.core.common.is_categorical_dtype`
- PR #622 Fix Series.append() behaviour when appending values with different numeric dtype
- PR #603 Fix error while creating an empty column using None.
- PR #673 Fix array of strings not being caught in from_pandas
- PR #644 Fix return type and column support of dataframe.quantile()
- PR #634 Fix create `DataFrame.from_pandas()` with numeric column names
- PR #654 Add resolution check for GDF_TIMESTAMP in Join
- PR #648 Enforce one-to-one copy required when using `numba>=0.42.0`
- PR #645 Fix cmake build type handling not setting debug options when CMAKE_BUILD_TYPE=="Debug"
- PR #669 Fix GIL deadlock when launching multiple python threads that make Cython calls
- PR #665 Reworked the hash map to add a way to report the destination partition for a key
- PR #670 CMAKE: Fix env include path taking precedence over libcudf source headers
- PR #674 Check for gdf supported column types
- PR #677 Fix 'gdf_csv_test_Dates' gtest failure due to missing nrows parameter
- PR #604 Fix the parsing errors while reading a csv file using `sep` instead of `delimiter`.
- PR #686 Fix converting nulls to NaT values when converting Series to Pandas/Numpy
- PR #689 CSV Reader: Fix behavior with skiprows+header to match pandas implementation
- PR #691 Fixes Join on empty input DFs
- PR #706 CSV Reader: Fix broken dtype inference when whitespace is in data
- PR #717 CSV reader: fix behavior when parsing a csv file with no data rows
- PR #724 CSV Reader: fix build issue due to parameter type mismatch in a std::max call
- PR #734 Prevents reading undefined memory in gpu_expand_mask_bits numba kernel
- PR #747 CSV Reader: fix an issue where CUDA allocations fail with some large input files
- PR #750 Fix race condition for handling NVStrings in CMake
- PR #719 Fix merge column ordering
- PR #770 Fix issue where RMM submodule pointed to wrong branch and pin other to correct branches
- PR #778 Fix hard coded ABI off setting
- PR #784 Update RMM submodule commit-ish and pip paths
- PR #794 Update `rmm::exec_policy` usage to fix segmentation faults when used as temprory allocator.
- PR #800 Point git submodules to branches of forks instead of exact commits


# cuDF 0.4.0 (05 Dec 2018)

## New Features

- PR #398 add pandas-compatible `DataFrame.shape()` and `Series.shape()`
- PR #394 New documentation feature "10 Minutes to cuDF"
- PR #361 CSV Reader: Add support for strings with delimiters

## Improvements

 - PR #436 Improvements for type_dispatcher and wrapper structs
 - PR #429 Add CHANGELOG.md (this file)
 - PR #266 use faster CUDA-accelerated DataFrame column/Series concatenation.
 - PR #379 new C++ `type_dispatcher` reduces code complexity in supporting many data types.
 - PR #349 Improve performance for creating columns from memoryview objects
 - PR #445 Update reductions to use type_dispatcher. Adds integer types support to sum_of_squares.
 - PR #448 Improve installation instructions in README.md
 - PR #456 Change default CMake build to Release, and added option for disabling compilation of tests

## Bug Fixes

 - PR #444 Fix csv_test CUDA too many resources requested fail.
 - PR #396 added missing output buffer in validity tests for groupbys.
 - PR #408 Dockerfile updates for source reorganization
 - PR #437 Add cffi to Dockerfile conda env, fixes "cannot import name 'librmm'"
 - PR #417 Fix `map_test` failure with CUDA 10
 - PR #414 Fix CMake installation include file paths
 - PR #418 Properly cast string dtypes to programmatic dtypes when instantiating columns
 - PR #427 Fix and tests for Concatenation illegal memory access with nulls


# cuDF 0.3.0 (23 Nov 2018)

## New Features

 - PR #336 CSV Reader string support

## Improvements

 - PR #354 source code refactored for better organization. CMake build system overhaul. Beginning of transition to Cython bindings.
 - PR #290 Add support for typecasting to/from datetime dtype
 - PR #323 Add handling pyarrow boolean arrays in input/out, add tests
 - PR #325 GDF_VALIDITY_UNSUPPORTED now returned for algorithms that don't support non-empty valid bitmasks
 - PR #381 Faster InputTooLarge Join test completes in ms rather than minutes.
 - PR #373 .gitignore improvements
 - PR #367 Doc cleanup & examples for DataFrame methods
 - PR #333 Add Rapids Memory Manager documentation
 - PR #321 Rapids Memory Manager adds file/line location logging and convenience macros
 - PR #334 Implement DataFrame `__copy__` and `__deepcopy__`
 - PR #271 Add NVTX ranges to pygdf
 - PR #311 Document system requirements for conda install

## Bug Fixes

 - PR #337 Retain index on `scale()` function
 - PR #344 Fix test failure due to PyArrow 0.11 Boolean handling
 - PR #364 Remove noexcept from managed_allocator;  CMakeLists fix for NVstrings
 - PR #357 Fix bug that made all series be considered booleans for indexing
 - PR #351 replace conda env configuration for developers
 - PRs #346 #360 Fix CSV reading of negative numbers
 - PR #342 Fix CMake to use conda-installed nvstrings
 - PR #341 Preserve categorical dtype after groupby aggregations
 - PR #315 ReadTheDocs build update to fix missing libcuda.so
 - PR #320 FIX out-of-bounds access error in reductions.cu
 - PR #319 Fix out-of-bounds memory access in libcudf count_valid_bits
 - PR #303 Fix printing empty dataframe


# cuDF 0.2.0 and cuDF 0.1.0

These were initial releases of cuDF based on previously separate pyGDF and libGDF libraries.<|MERGE_RESOLUTION|>--- conflicted
+++ resolved
@@ -136,11 +136,8 @@
 - PR #4244 Port nvstrings Substring Gather/Scatter functions to cuDF Python/Cython
 - PR #4280 Port nvstrings Numeric Handling functions to cuDF Python/Cython
 - PR #4278 Port filling.pyx to libcudf++ API
-<<<<<<< HEAD
-=======
 - PR #4328 Add memory threshold callbacks for Java RMM event handler
 - PR #4336 Move a bunch of internal nvstrings code to use native StringColumns
->>>>>>> 42fd6ca7
 - PR #4166 Port `is_sorted.pyx` to use libcudf++ APIs
 - PR #4345 Removed an undesirable backwards include from /include to /src in cuIO writers.hpp
 - PR #4362 Move pq_chunked_state struct into it's own header to match how orc writer is doing it.
