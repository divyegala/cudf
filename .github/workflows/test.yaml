name: test

on:
  workflow_dispatch:
    inputs:
      branch:
        required: true
        type: string
      date:
        required: true
        type: string
      sha:
        required: true
        type: string

jobs:
  conda-cpp-tests:
    secrets: inherit
    uses: rapidsai/shared-action-workflows/.github/workflows/conda-cpp-tests.yaml@branch-23.08
    with:
      build_type: nightly
      branch: ${{ inputs.branch }}
      date: ${{ inputs.date }}
      sha: ${{ inputs.sha }}
  conda-cpp-memcheck-tests:
    secrets: inherit
    uses: rapidsai/shared-action-workflows/.github/workflows/custom-job.yaml@branch-23.08
    with:
      build_type: nightly
      branch: ${{ inputs.branch }}
      date: ${{ inputs.date }}
      sha: ${{ inputs.sha }}
      node_type: "gpu-v100-latest-1"
      arch: "amd64"
      container_image: "rapidsai/ci:latest"
      run_script: "ci/test_cpp_memcheck.sh"
  conda-python-cudf-tests:
    secrets: inherit
    uses: rapidsai/shared-action-workflows/.github/workflows/conda-python-tests.yaml@branch-23.08
    with:
      build_type: nightly
      branch: ${{ inputs.branch }}
      date: ${{ inputs.date }}
      sha: ${{ inputs.sha }}
      test_script: "ci/test_python_cudf.sh"
  conda-python-other-tests:
    # Tests for dask_cudf, custreamz, cudf_kafka are separated for CI parallelism
    secrets: inherit
    uses: rapidsai/shared-action-workflows/.github/workflows/conda-python-tests.yaml@branch-23.08
    with:
      build_type: nightly
      branch: ${{ inputs.branch }}
      date: ${{ inputs.date }}
      sha: ${{ inputs.sha }}
      test_script: "ci/test_python_other.sh"
  conda-java-tests:
    secrets: inherit
    uses: rapidsai/shared-action-workflows/.github/workflows/custom-job.yaml@branch-23.08
    with:
      build_type: nightly
      branch: ${{ inputs.branch }}
      date: ${{ inputs.date }}
      sha: ${{ inputs.sha }}
      node_type: "gpu-v100-latest-1"
      arch: "amd64"
      container_image: "rapidsai/ci:latest"
      run_script: "ci/test_java.sh"
  conda-notebook-tests:
    secrets: inherit
    uses: rapidsai/shared-action-workflows/.github/workflows/custom-job.yaml@branch-23.08
    with:
      build_type: nightly
      branch: ${{ inputs.branch }}
      date: ${{ inputs.date }}
      sha: ${{ inputs.sha }}
      node_type: "gpu-v100-latest-1"
      arch: "amd64"
      container_image: "rapidsai/ci:latest"
      run_script: "ci/test_notebooks.sh"
  wheel-tests-cudf:
    secrets: inherit
<<<<<<< HEAD
    uses: rapidsai/shared-action-workflows/.github/workflows/wheels-manylinux-test.yml@wheel-ctk-name-gen-gha-tool
=======
    uses: rapidsai/shared-action-workflows/.github/workflows/wheels-manylinux-test.yml@branch-23.08
>>>>>>> 0b566b94
    with:
      build_type: nightly
      branch: ${{ inputs.branch }}
      date: ${{ inputs.date }}
      sha: ${{ inputs.sha }}
      package-name: cudf
      test-unittest: "python -m pytest -n 8 ./python/cudf/cudf/tests"
  wheel-tests-dask-cudf:
    secrets: inherit
<<<<<<< HEAD
    uses: rapidsai/shared-action-workflows/.github/workflows/wheels-pure-test.yml@wheel-ctk-name-gen-gha-tool
=======
    uses: rapidsai/shared-action-workflows/.github/workflows/wheels-pure-test.yml@branch-23.08
>>>>>>> 0b566b94
    with:
      build_type: nightly
      branch: ${{ inputs.branch }}
      date: ${{ inputs.date }}
      sha: ${{ inputs.sha }}
      package-name: dask_cudf
      # Test against latest dask/distributed/dask-cuda.
      test-before: "python -m pip install git+https://github.com/dask/dask.git@2023.3.2 git+https://github.com/dask/distributed.git@2023.3.2.1 git+https://github.com/rapidsai/dask-cuda.git@branch-23.08"
      test-unittest: "python -m pytest -n 8 ./python/dask_cudf/dask_cudf/tests"<|MERGE_RESOLUTION|>--- conflicted
+++ resolved
@@ -79,11 +79,7 @@
       run_script: "ci/test_notebooks.sh"
   wheel-tests-cudf:
     secrets: inherit
-<<<<<<< HEAD
     uses: rapidsai/shared-action-workflows/.github/workflows/wheels-manylinux-test.yml@wheel-ctk-name-gen-gha-tool
-=======
-    uses: rapidsai/shared-action-workflows/.github/workflows/wheels-manylinux-test.yml@branch-23.08
->>>>>>> 0b566b94
     with:
       build_type: nightly
       branch: ${{ inputs.branch }}
@@ -93,11 +89,7 @@
       test-unittest: "python -m pytest -n 8 ./python/cudf/cudf/tests"
   wheel-tests-dask-cudf:
     secrets: inherit
-<<<<<<< HEAD
     uses: rapidsai/shared-action-workflows/.github/workflows/wheels-pure-test.yml@wheel-ctk-name-gen-gha-tool
-=======
-    uses: rapidsai/shared-action-workflows/.github/workflows/wheels-pure-test.yml@branch-23.08
->>>>>>> 0b566b94
     with:
       build_type: nightly
       branch: ${{ inputs.branch }}
