# Copyright (c) 2018, NVIDIA CORPORATION.

import pytest
from collections import OrderedDict

import numpy as np
import pandas as pd

from cudf import read_csv
from cudf.io.csv import read_csv_strings
import cudf
import nvstrings


def make_numeric_dataframe(nrows, dtype):
    df = pd.DataFrame()
    df['col1'] = np.arange(nrows, dtype=dtype)
    df['col2'] = np.arange(1, 1 + nrows, dtype=dtype)
    return df


def make_datetime_dataframe():
    df = pd.DataFrame()
    df['col1'] = np.array(['31/10/2010', '05/03/2001', '20/10/1994',
                          '18/10/1990'])
    df['col2'] = np.array(['18/04/1995', '14/07/1994', '07/06/2006',
                          '16/09/2005'])
    return df


def make_numpy_mixed_dataframe():
    df = pd.DataFrame()
    df['Integer'] = np.array([2345, 11987, 9027, 53916])
    df['Date'] = np.array(['18/04/1995', '14/07/1994', '07/06/2006',
                          '16/09/2005'])
    df['Float'] = np.array([9.001, 8.343, 6, 2.781])
    df['Category'] = np.array(['M', 'F', 'F', 'F'])
    return df


def make_all_numeric_dtypes_dataframe():
    df = pd.DataFrame()

    gdf_dtypes = ["float", "float32", "float64", "double", "short", "int",
                  "int32", "int64", "long"]

    np_dtypes = [np.float32, np.float32, np.float64, np.float64, np.int16,
                 np.int32, np.int32, np.int64, np.int64]

    for i in range(len(gdf_dtypes)):
        df[gdf_dtypes[i]] = np.arange(10, dtype=np_dtypes[i])

    return (
        df,
        OrderedDict(zip(gdf_dtypes, gdf_dtypes)),
        OrderedDict(zip(gdf_dtypes, np_dtypes))
    )


dtypes = [np.float64, np.float32, np.int64, np.int32]
dtypes_dict = {'1': np.float64, '2': np.float32, '3': np.int64, '4': np.int32}
nelem = [5, 25, 100]


@pytest.mark.parametrize('dtype', dtypes)
@pytest.mark.parametrize('nelem', nelem)
def test_csv_reader_numeric_data(dtype, nelem, tmpdir):

    fname = tmpdir.mkdir("gdf_csv").join("tmp_csvreader_file1.csv")

    df = make_numeric_dataframe(nelem, dtype)
    df.to_csv(fname, index=False, header=False)

    dtypes = [df[k].dtype for k in df.columns]
    out = read_csv(str(fname), names=list(df.columns.values), dtype=dtypes)

    assert len(out.columns) == len(df.columns)
    pd.util.testing.assert_frame_equal(df, out.to_pandas())


def test_csv_reader_datetime_data(tmpdir):

    fname = tmpdir.mkdir("gdf_csv").join('tmp_csvreader_file2.csv')

    df = make_datetime_dataframe()
    df.to_csv(fname, index=False, header=False)

    df_out = pd.read_csv(fname, names=['col1', 'col2'], parse_dates=[0, 1],
                         dayfirst=True)
    dtypes = ['date', 'date']
    out = read_csv(str(fname), names=list(df.columns.values), dtype=dtypes,
                   dayfirst=True)

    assert len(out.columns) == len(df_out.columns)
    pd.util.testing.assert_frame_equal(df_out, out.to_pandas())


def test_csv_reader_mixed_data_delimiter(tmpdir):

    fname = tmpdir.mkdir("gdf_csv").join('tmp_csvreader_file3.csv')

    df = make_numpy_mixed_dataframe()
    df.to_csv(fname, sep='|', index=False, header=False)

    out = read_csv(str(fname), delimiter='|', names=['1', '2', '3', '4'],
                   dtype=['int64', 'date', 'float64', 'category'],
                   dayfirst=True)
    df_out = pd.read_csv(fname, delimiter='|', names=['1', '2', '3', '4'],
                         parse_dates=[1], dayfirst=True)

    assert len(out.columns) == len(df_out.columns)


def test_csv_reader_all_numeric_dtypes(tmpdir):

    # fname = os.path.abspath('cudf/tests/data/tmp_csvreader_file4.csv')
    fname = tmpdir.mkdir("gdf_csv").join("tmp_csvreader_file4.csv")

    df, gdf_dict, pd_dict = make_all_numeric_dtypes_dataframe()
    df.to_csv(fname, sep=',', index=False, header=False)

    out = read_csv(str(fname), delimiter=',', names=list(gdf_dict.keys()),
                   dtype=gdf_dict)
    df_out = pd.read_csv(fname, delimiter=',', names=list(pd_dict.keys()),
                         dtype=pd_dict, dayfirst=True)

    assert len(out.columns) == len(df_out.columns)
    pd.util.testing.assert_frame_equal(df_out, out.to_pandas())


def test_csv_reader_skiprows_skipfooter(tmpdir):

    fname = tmpdir.mkdir("gdf_csv").join("tmp_csvreader_file5.csv")

    df = make_numpy_mixed_dataframe()
    df.to_csv(fname, columns=['Integer', 'Date', 'Float'], index=False,
              header=False)

    # Using engine='python' to eliminate pandas warning of using python engine.
    df_out = pd.read_csv(fname, names=['1', '2', '3'], parse_dates=[1],
                         dayfirst=True, skiprows=1, skipfooter=1,
                         engine='python')
    out = read_csv(str(fname), names=['1', '2', '3'],
                   dtype=['int64', 'date', 'float64'], skiprows=1,
                   skipfooter=1, dayfirst=True)

    assert len(out.columns) == len(df_out.columns)
    assert len(out) == len(df_out)
    pd.util.testing.assert_frame_equal(df_out, out.to_pandas())


def test_csv_reader_negative_vals(tmpdir):
    fname = tmpdir.mkdir("gdf_csv").join("tmp_csvreader_file6.csv")

    names = ['0', '1', '2']
    dtypes = ['float32', 'float32', 'float32']
    lines = [','.join(names),
             '-181.5060,-185.37000,-3',
             '-127.6300,-230.54600,-9']

    with open(str(fname), 'w') as fp:
        fp.write('\n'.join(lines) + '\n')

    zero = [-181.5060, -127.6300]
    one = [-185.370, -230.54600]
    two = [-3, -9]

    df = read_csv(str(fname), names=names, dtype=dtypes, skiprows=1)

    np.testing.assert_allclose(zero, df['0'])
    np.testing.assert_allclose(one, df['1'])
    np.testing.assert_allclose(two, df['2'])


def test_csv_reader_strings(tmpdir):
    fname = tmpdir.mkdir("gdf_csv").join("tmp_csvreader_file7.csv")

    names = ['text', 'int']
    dtypes = ['str', 'int']
    lines = [','.join(names), 'a,0', 'b,0', 'c,0', 'd,0']

    with open(str(fname), 'w') as fp:
        fp.write('\n'.join(lines) + '\n')

    cols = read_csv_strings(str(fname), names=names, dtype=dtypes, skiprows=1)

    assert(len(cols) == 2)
    assert(type(cols[0]) == nvstrings.nvstrings)
    assert(type(cols[1]) == cudf.Series)
    assert(cols[0].sublist([0]).to_host()[0] == 'a')
    assert(cols[0].sublist([1]).to_host()[0] == 'b')
    assert(cols[0].sublist([2]).to_host()[0] == 'c')
    assert(cols[0].sublist([3]).to_host()[0] == 'd')


def test_csv_reader_strings_quotechars(tmpdir):
    fname = tmpdir.mkdir("gdf_csv").join("tmp_csvreader_file8.csv")

    names = ['text', 'int']
    dtypes = ['str', 'int']
    lines = [','.join(names), '"a,\n",0', '"b ""c"" d",0', 'e,0', '"f,,!.,",0']

    with open(str(fname), 'w') as fp:
        fp.write('\n'.join(lines) + '\n')

    cols = read_csv_strings(str(fname), names=names, dtype=dtypes, skiprows=1,
                            quotechar='\"', quoting=True)

    assert(len(cols) == 2)
    assert(type(cols[0]) == nvstrings.nvstrings)
    assert(type(cols[1]) == cudf.Series)
    assert(cols[0].sublist([0]).to_host()[0] == 'a,\n')
    assert(cols[0].sublist([1]).to_host()[0] == 'b "c" d')
    assert(cols[0].sublist([2]).to_host()[0] == 'e')
    assert(cols[0].sublist([3]).to_host()[0] == 'f,,!.,')

<<<<<<< HEAD
def test_csv_reader_float_decimal(tmpdir):
    fname = tmpdir.mkdir("gdf_csv").join("tmp_csvreader_file9.csv")

    names = ['basic_32', 'basic_64','round','decimal_only']
=======

def test_csv_reader_float_decimal(tmpdir):
    fname = tmpdir.mkdir("gdf_csv").join("tmp_csvreader_file9.csv")

    names = ['basic_32', 'basic_64', 'round', 'decimal_only']
>>>>>>> 41dddfca
    dtypes = ['float32', 'float64', 'float64', 'float32']
    lines = [';'.join(names),
             '1,2;1234,5678;12345;0,123',
             '3,4;3456,7890;67890;,456']

    with open(str(fname), 'w') as fp:
        fp.write('\n'.join(lines) + '\n')

    basic_32_ref = [1.2, 3.4]
    basic_64_ref = [1234.5678, 3456.7890]
    round_ref = [12345, 67890]
    decimal_only_ref = [0.123, 0.456]

<<<<<<< HEAD
    df = read_csv(str(fname), names=names, dtype=dtypes, skiprows=1, delimiter=';', decimal=',', thousands=",")
=======
    df = read_csv(str(fname), names=names, dtype=dtypes, skiprows=1,
                  delimiter=';', decimal=',')
>>>>>>> 41dddfca

    np.testing.assert_allclose(basic_32_ref, df['basic_32'])
    np.testing.assert_allclose(basic_64_ref, df['basic_64'])
    np.testing.assert_allclose(round_ref, df['round'])
    np.testing.assert_allclose(decimal_only_ref, df['decimal_only'])

<<<<<<< HEAD
=======

>>>>>>> 41dddfca
def test_csv_reader_thousands(tmpdir):
    fname = tmpdir.mkdir("gdf_csv").join("tmp_csvreader_file10.csv")

    names = dtypes = ["float32", "float64", "int32", "int64"]
    lines = [','.join(names),
             "1'234.5, 1'234.567, 1'234'567, 1'234'567'890",
             "12'345.6, 123'456.7, 12'345, 123'456'789"]

    with open(str(fname), 'w') as fp:
        fp.write('\n'.join(lines) + '\n')

    f32_ref = [1234.5, 12345.6]
    f64_ref = [1234.567, 123456.7]
    int32_ref = [1234567, 12345]
    int64_ref = [1234567890, 123456789]

<<<<<<< HEAD
    df = read_csv(str(fname), names=names, dtype=dtypes, skiprows=1, thousands="'")
=======
    df = read_csv(str(fname), names=names, dtype=dtypes, skiprows=1,
                  thousands="'")
>>>>>>> 41dddfca

    np.testing.assert_allclose(f32_ref, df['float32'])
    np.testing.assert_allclose(f64_ref, df['float64'])
    np.testing.assert_allclose(int32_ref, df['int32'])
    np.testing.assert_allclose(int64_ref, df['int64'])<|MERGE_RESOLUTION|>--- conflicted
+++ resolved
@@ -214,18 +214,11 @@
     assert(cols[0].sublist([2]).to_host()[0] == 'e')
     assert(cols[0].sublist([3]).to_host()[0] == 'f,,!.,')
 
-<<<<<<< HEAD
+
 def test_csv_reader_float_decimal(tmpdir):
     fname = tmpdir.mkdir("gdf_csv").join("tmp_csvreader_file9.csv")
 
-    names = ['basic_32', 'basic_64','round','decimal_only']
-=======
-
-def test_csv_reader_float_decimal(tmpdir):
-    fname = tmpdir.mkdir("gdf_csv").join("tmp_csvreader_file9.csv")
-
     names = ['basic_32', 'basic_64', 'round', 'decimal_only']
->>>>>>> 41dddfca
     dtypes = ['float32', 'float64', 'float64', 'float32']
     lines = [';'.join(names),
              '1,2;1234,5678;12345;0,123',
@@ -239,22 +232,15 @@
     round_ref = [12345, 67890]
     decimal_only_ref = [0.123, 0.456]
 
-<<<<<<< HEAD
-    df = read_csv(str(fname), names=names, dtype=dtypes, skiprows=1, delimiter=';', decimal=',', thousands=",")
-=======
     df = read_csv(str(fname), names=names, dtype=dtypes, skiprows=1,
                   delimiter=';', decimal=',')
->>>>>>> 41dddfca
 
     np.testing.assert_allclose(basic_32_ref, df['basic_32'])
     np.testing.assert_allclose(basic_64_ref, df['basic_64'])
     np.testing.assert_allclose(round_ref, df['round'])
     np.testing.assert_allclose(decimal_only_ref, df['decimal_only'])
 
-<<<<<<< HEAD
-=======
-
->>>>>>> 41dddfca
+
 def test_csv_reader_thousands(tmpdir):
     fname = tmpdir.mkdir("gdf_csv").join("tmp_csvreader_file10.csv")
 
@@ -271,12 +257,8 @@
     int32_ref = [1234567, 12345]
     int64_ref = [1234567890, 123456789]
 
-<<<<<<< HEAD
-    df = read_csv(str(fname), names=names, dtype=dtypes, skiprows=1, thousands="'")
-=======
     df = read_csv(str(fname), names=names, dtype=dtypes, skiprows=1,
                   thousands="'")
->>>>>>> 41dddfca
 
     np.testing.assert_allclose(f32_ref, df['float32'])
     np.testing.assert_allclose(f64_ref, df['float64'])
