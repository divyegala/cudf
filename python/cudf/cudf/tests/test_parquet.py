--- conflicted
+++ resolved
@@ -1224,32 +1224,12 @@
         return pa.field(f.name, datatype, f.nullable, f.metadata)
 
     # Pandas uses a datetime64[ns] while we use a datetime64[ms]
-<<<<<<< HEAD
     for t in [expect, got]:
         for t_col in ["col_datetime64[ms]", "col_datetime64[us]"]:
             idx = t.schema.get_field_index(t_col)
-            field = clone_field(t, t_col, pa.date64())
-            t = t.set_column(idx, field, t.column(idx).cast(field.type),)
+            field = clone_field(t, t_col, pa.timestamp("ms"))
+            t = t.set_column(idx, field, t.column(idx).cast(field.type))
             t = t.replace_schema_metadata()
-=======
-    expect_idx = expect.schema.get_field_index("col_datetime64[ms]")
-    expect_field = clone_field(
-        expect, "col_datetime64[ms]", pa.timestamp("ms")
-    )
-    expect = expect.set_column(
-        expect_idx,
-        expect_field,
-        expect.column(expect_idx).cast(expect_field.type),
-    )
-    expect = expect.replace_schema_metadata()
-
-    got_idx = got.schema.get_field_index("col_datetime64[ms]")
-    got_field = clone_field(got, "col_datetime64[ms]", pa.timestamp("ms"))
-    got = got.set_column(
-        got_idx, got_field, got.column(got_idx).cast(got_field.type)
-    )
-    got = got.replace_schema_metadata()
->>>>>>> 0f0e748f
 
     assert_eq(expect, got)
 
