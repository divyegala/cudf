--- conflicted
+++ resolved
@@ -20,26 +20,16 @@
 from cudf._libxx.cpp.table.table_view cimport (
     table_view
 )
-<<<<<<< HEAD
-from cudf._libxx.cpp.io.parquet cimport (
-    reader as parquet_reader,
-    reader_options as parquet_reader_options,
-)
-=======
->>>>>>> 25e23d50
 from cudf._libxx.move cimport move
 from cudf._libxx.cpp.io.functions cimport (
     write_parquet_args,
     write_parquet as parquet_writer,
-<<<<<<< HEAD
     merge_rowgroup_metadata as parquet_merge_metadata
-=======
     read_parquet_args,
     read_parquet as parquet_reader
 )
 from cudf._libxx.io.utils cimport (
     make_source_info
->>>>>>> 25e23d50
 )
 
 cimport cudf._libxx.cpp.types as cudf_types
