--- conflicted
+++ resolved
@@ -111,66 +111,46 @@
 /**
  * @brief Derived class for specifying a nunique aggregation
  */
-<<<<<<< HEAD
 struct nunique_aggregation final : derived_aggregation<nunique_aggregation> {
-  nunique_aggregation(aggregation::Kind k, include_nulls _include_nulls)
-    : derived_aggregation{k}, _include_nulls{_include_nulls}
-=======
-struct nunique_aggregation : aggregation {
   nunique_aggregation(aggregation::Kind k, null_policy null_handling)
-    : aggregation{k}, null_handling{null_handling}
->>>>>>> 1557ae73
-  {
-  }
-  null_policy null_handling;  ///< include or exclude nulls
+    : derived_aggregation{k}, _null_handling{null_handling}
+  {
+  }
+  null_policy _null_handling;  ///< include or exclude nulls
 
  protected:
   friend class derived_aggregation<nunique_aggregation>;
 
   bool operator==(nunique_aggregation const& other) const
   {
-<<<<<<< HEAD
-    return _include_nulls == other._include_nulls;
-=======
-    return aggregation::operator==(other) and null_handling == other.null_handling;
->>>>>>> 1557ae73
-  }
-
-  size_t hash_impl() const { return std::hash<int>{}(static_cast<int>(_include_nulls)); }
+    return _null_handling == other._null_handling;
+  }
+
+  size_t hash_impl() const { return std::hash<int>{}(static_cast<int>(_null_handling)); }
 };
 
 /**
  * @brief Derived class for specifying a nth element aggregation
  */
-<<<<<<< HEAD
 struct nth_element_aggregation final : derived_aggregation<nth_element_aggregation> {
-  nth_element_aggregation(aggregation::Kind k, size_type n, include_nulls _include_nulls)
-    : derived_aggregation{k}, n{n}, _include_nulls{_include_nulls}
-=======
-struct nth_element_aggregation : aggregation {
   nth_element_aggregation(aggregation::Kind k, size_type n, null_policy null_handling)
-    : aggregation{k}, n{n}, null_handling{null_handling}
->>>>>>> 1557ae73
-  {
-  }
-  size_type n;                ///< nth index to return
-  null_policy null_handling;  ///< include or exclude nulls
+    : derived_aggregation{k}, _n{n}, _null_handling{null_handling}
+  {
+  }
+  size_type _n;                ///< nth index to return
+  null_policy _null_handling;  ///< include or exclude nulls
 
  protected:
   friend class derived_aggregation<nth_element_aggregation>;
 
   bool operator==(nth_element_aggregation const& other) const
   {
-<<<<<<< HEAD
-    return n == other.n and _include_nulls == other._include_nulls;
+    return _n == other._n and _null_handling == other._null_handling;
   }
 
   size_t hash_impl() const
   {
-    return std::hash<size_type>{}(n) ^ std::hash<int>{}(static_cast<int>(_include_nulls));
-=======
-    return aggregation::operator==(other) and n == other.n and null_handling == other.null_handling;
->>>>>>> 1557ae73
+    return std::hash<size_type>{}(_n) ^ std::hash<int>{}(static_cast<int>(_null_handling));
   }
 };
 
