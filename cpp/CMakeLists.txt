#=============================================================================
# Copyright (c) 2018-2019, NVIDIA CORPORATION.
#
# Licensed under the Apache License, Version 2.0 (the "License");
# you may not use this file except in compliance with the License.
# You may obtain a copy of the License at
#
#     http://www.apache.org/licenses/LICENSE-2.0
#
# Unless required by applicable law or agreed to in writing, software
# distributed under the License is distributed on an "AS IS" BASIS,
# WITHOUT WARRANTIES OR CONDITIONS OF ANY KIND, either express or implied.
# See the License for the specific language governing permissions and
# limitations under the License.
#=============================================================================
cmake_minimum_required(VERSION 3.12 FATAL_ERROR)

project(CUDA_DATAFRAME VERSION 0.11.0 LANGUAGES C CXX CUDA)

if(NOT CMAKE_CUDA_COMPILER)
  message(SEND_ERROR "CMake cannot locate a CUDA compiler")
endif(NOT CMAKE_CUDA_COMPILER)

###################################################################################################
# - build type ------------------------------------------------------------------------------------

# Set a default build type if none was specified
set(DEFAULT_BUILD_TYPE "Release")

if(NOT CMAKE_BUILD_TYPE AND NOT CMAKE_CONFIGURATION_TYPES)
  message(STATUS "Setting build type to '${DEFAULT_BUILD_TYPE}' since none specified.")
  set(CMAKE_BUILD_TYPE "${DEFAULT_BUILD_TYPE}" CACHE
      STRING "Choose the type of build." FORCE)
  # Set the possible values of build type for cmake-gui
  set_property(CACHE CMAKE_BUILD_TYPE PROPERTY STRINGS
    "Debug" "Release" "MinSizeRel" "RelWithDebInfo")
endif(NOT CMAKE_BUILD_TYPE AND NOT CMAKE_CONFIGURATION_TYPES)

###################################################################################################
# - compiler options ------------------------------------------------------------------------------

set(CMAKE_CXX_STANDARD 14)
set(CMAKE_C_COMPILER $ENV{CC})
set(CMAKE_CXX_COMPILER $ENV{CXX})
set(CMAKE_CXX_STANDARD_REQUIRED ON)

set(CMAKE_CUDA_STANDARD 14)
set(CMAKE_CUDA_STANDARD_REQUIRED ON)

if(CMAKE_COMPILER_IS_GNUCXX)
    set(CMAKE_CXX_FLAGS "${CMAKE_CXX_FLAGS} -Werror")

    option(CMAKE_CXX11_ABI "Enable the GLIBCXX11 ABI" ON)
    if(CMAKE_CXX11_ABI)
        message(STATUS "CUDF: Enabling the GLIBCXX11 ABI")
    else()
        message(STATUS "CUDF: Disabling the GLIBCXX11 ABI")
        set(CMAKE_C_FLAGS "${CMAKE_C_FLAGS} -D_GLIBCXX_USE_CXX11_ABI=0")
        set(CMAKE_CXX_FLAGS "${CMAKE_CXX_FLAGS} -D_GLIBCXX_USE_CXX11_ABI=0")
        set(CMAKE_CUDA_FLAGS "${CMAKE_CUDA_FLAGS} -Xcompiler -D_GLIBCXX_USE_CXX11_ABI=0")
    endif(CMAKE_CXX11_ABI)
endif(CMAKE_COMPILER_IS_GNUCXX)

if(CMAKE_CUDA_COMPILER_VERSION)
  # Compute the version. from  CMAKE_CUDA_COMPILER_VERSION
  string(REGEX REPLACE "([0-9]+)\\.([0-9]+).*" "\\1" CUDA_VERSION_MAJOR ${CMAKE_CUDA_COMPILER_VERSION})
  string(REGEX REPLACE "([0-9]+)\\.([0-9]+).*" "\\2" CUDA_VERSION_MINOR ${CMAKE_CUDA_COMPILER_VERSION})
  set(CUDA_VERSION "${CUDA_VERSION_MAJOR}.${CUDA_VERSION_MINOR}" CACHE STRING "Version of CUDA as computed from nvcc.")
  mark_as_advanced(CUDA_VERSION)
endif()

message(STATUS "CUDA_VERSION_MAJOR: ${CUDA_VERSION_MAJOR}")
message(STATUS "CUDA_VERSION_MINOR: ${CUDA_VERSION_MINOR}")
message(STATUS "CUDA_VERSION: ${CUDA_VERSION}")

# Always set this convenience variable
set(CUDA_VERSION_STRING "${CUDA_VERSION}")

# Auto-detect available GPU compute architectures
set(GPU_ARCHS "ALL" CACHE STRING
  "List of GPU architectures (semicolon-separated) to be compiled for. Pass 'ALL' if you want to compile for all supported GPU architectures. Empty string means to auto-detect the GPUs on the current system")

if("${GPU_ARCHS}" STREQUAL "")
  include(cmake/EvalGpuArchs.cmake)
  evaluate_gpu_archs(GPU_ARCHS)
endif()

if("${GPU_ARCHS}" STREQUAL "ALL")
  set(GPU_ARCHS "60")
  if((CUDA_VERSION_MAJOR EQUAL 9) OR (CUDA_VERSION_MAJOR GREATER 9))
    set(GPU_ARCHS "${GPU_ARCHS};70")
  endif()
  if((CUDA_VERSION_MAJOR EQUAL 10) OR (CUDA_VERSION_MAJOR GREATER 10))
    set(GPU_ARCHS "${GPU_ARCHS};75")
  endif()
endif()
message("GPU_ARCHS = ${GPU_ARCHS}")

foreach(arch ${GPU_ARCHS})
  set(CMAKE_CUDA_FLAGS "${CMAKE_CUDA_FLAGS} -gencode arch=compute_${arch},code=sm_${arch}")
endforeach()

list(GET GPU_ARCHS -1 ptx)
set(CMAKE_CUDA_FLAGS "${CMAKE_CUDA_FLAGS} -gencode arch=compute_${ptx},code=compute_${ptx}")

set(CMAKE_CUDA_FLAGS "${CMAKE_CUDA_FLAGS} --expt-extended-lambda --expt-relaxed-constexpr")

# set warnings as errors
# TODO: remove `no-maybe-unitialized` used to suppress warnings in rmm::exec_policy
set(CMAKE_CUDA_FLAGS "${CMAKE_CUDA_FLAGS} -Werror cross-execution-space-call -Xcompiler -Wall,-Werror")

# Option to enable line info in CUDA device compilation to allow introspection when profiling / memchecking
option(CMAKE_CUDA_LINEINFO "Enable the -lineinfo option for nvcc (useful for cuda-memcheck / profiler" OFF)
if(CMAKE_CUDA_LINEINFO)
    set(CMAKE_CUDA_FLAGS "${CMAKE_CUDA_FLAGS} -lineinfo")
endif(CMAKE_CUDA_LINEINFO)

# Debug options
if(CMAKE_BUILD_TYPE MATCHES Debug)
    message(STATUS "Building with debugging flags")
    set(CMAKE_CUDA_FLAGS "${CMAKE_CUDA_FLAGS} -G -Xcompiler -rdynamic")
endif(CMAKE_BUILD_TYPE MATCHES Debug)

# To apply RUNPATH to transitive dependencies (this is a temporary solution)
set(CMAKE_SHARED_LINKER_FLAGS "-Wl,--disable-new-dtags")
set(CMAKE_EXE_LINKER_FLAGS "-Wl,--disable-new-dtags")

# Build options
option(BUILD_SHARED_LIBS "Build shared libraries" ON)
option(BUILD_TESTS "Configure CMake to build tests" ON)
option(BUILD_BENCHMARKS "Configure CMake to build (google) benchmarks" OFF)

###################################################################################################
# - cmake modules ---------------------------------------------------------------------------------

set(CMAKE_MODULE_PATH "${CMAKE_CURRENT_SOURCE_DIR}/cmake/Modules/" ${CMAKE_MODULE_PATH})

include(FeatureSummary)
include(CheckIncludeFiles)
include(CheckLibraryExists)

###################################################################################################
# - conda environment -----------------------------------------------------------------------------

if("$ENV{CONDA_BUILD}" STREQUAL "1")
    set(CMAKE_SYSTEM_PREFIX_PATH "$ENV{BUILD_PREFIX};$ENV{PREFIX};${CMAKE_SYSTEM_PREFIX_PATH}")
    set(CONDA_INCLUDE_DIRS "$ENV{BUILD_PREFIX}/include" "$ENV{PREFIX}/include")
    set(CONDA_LINK_DIRS "$ENV{BUILD_PREFIX}/lib" "$ENV{PREFIX}/lib")
    message(STATUS "Conda build detected, CMAKE_SYSTEM_PREFIX_PATH set to: ${CMAKE_SYSTEM_PREFIX_PATH}")
elseif(DEFINED ENV{CONDA_PREFIX})
    set(CMAKE_SYSTEM_PREFIX_PATH "$ENV{CONDA_PREFIX};${CMAKE_SYSTEM_PREFIX_PATH}")
    set(CONDA_INCLUDE_DIRS "$ENV{CONDA_PREFIX}/include")
    set(CONDA_LINK_DIRS "$ENV{CONDA_PREFIX}/lib")
    message(STATUS "Conda environment detected, CMAKE_SYSTEM_PREFIX_PATH set to: ${CMAKE_SYSTEM_PREFIX_PATH}")
endif("$ENV{CONDA_BUILD}" STREQUAL "1")

###################################################################################################
# - find arrow ------------------------------------------------------------------------------------

message(STATUS "BUILDING ARROW")
include(ConfigureArrow)

if(ARROW_FOUND)
    message(STATUS "Apache Arrow found in ${ARROW_INCLUDE_DIR}")
else()
    message(FATAL_ERROR "Apache Arrow not found, please check your settings.")
endif(ARROW_FOUND)

###################################################################################################
# - find zlib -------------------------------------------------------------------------------------

find_package(ZLIB REQUIRED)

message(STATUS "ZLIB: ZLIB_LIBRARIES set to ${ZLIB_LIBRARIES}")
message(STATUS "ZLIB: ZLIB_INCLUDE_DIRS set to ${ZLIB_INCLUDE_DIRS}")

if(ZLIB_FOUND)
    message(STATUS "ZLib found in ${ZLIB_INCLUDE_DIRS}")
else()
    message(FATAL_ERROR "ZLib not found, please check your settings.")
endif(ZLIB_FOUND)

###################################################################################################
# - find boost ------------------------------------------------------------------------------------

# Don't look for a CMake configuration file
set(Boost_NO_BOOST_CMAKE ON)

find_package(
    Boost REQUIRED MODULE
    COMPONENTS filesystem
)

message(STATUS "BOOST: Boost_LIBRARIES set to ${Boost_LIBRARIES}")
message(STATUS "BOOST: Boost_INCLUDE_DIRS set to ${Boost_INCLUDE_DIRS}")

if(Boost_FOUND)
    message(STATUS "Boost found in ${Boost_INCLUDE_DIRS}")
else()
    message(FATAL_ERROR "Boost not found, please check your settings.")
endif(Boost_FOUND)

###################################################################################################
# - RMM -------------------------------------------------------------------------------------------

find_path(RMM_INCLUDE "rmm"
          HINTS "$ENV{RMM_ROOT}/include")

find_library(RMM_LIBRARY "rmm"
             HINTS "$ENV{RMM_ROOT}/lib" "$ENV{RMM_ROOT}/build")

message(STATUS "RMM: RMM_LIBRARY set to ${RMM_LIBRARY}")
message(STATUS "RMM: RMM_INCLUDE set to ${RMM_INCLUDE}")

add_library(rmm SHARED IMPORTED ${RMM_LIBRARY})
if(RMM_INCLUDE AND RMM_LIBRARY)
    set_target_properties(rmm PROPERTIES IMPORTED_LOCATION ${RMM_LIBRARY})
endif(RMM_INCLUDE AND RMM_LIBRARY)

###################################################################################################
# - DLPACK -------------------------------------------------------------------------------------------

find_path(
    DLPACK_INCLUDE "dlpack"
    HINTS "$ENV{DLPACK_ROOT}/include"
)

message(STATUS "DLPACK: DLPACK_INCLUDE set to ${DLPACK_INCLUDE}")

###################################################################################################
# - jitify ----------------------------------------------------------------------------------------

option(JITIFY_USE_CACHE "Use a file cache for JIT compiled kernels" ON)
if(JITIFY_USE_CACHE)
    message(STATUS "Using file cache for JIT compiled kernels")
    add_definitions("-DJITIFY_USE_CACHE -DCUDF_VERSION=${CMAKE_PROJECT_VERSION}")
endif(JITIFY_USE_CACHE)

###################################################################################################
# - add gtest -------------------------------------------------------------------------------------

if(BUILD_TESTS)
    include(CTest)
    include(ConfigureGoogleTest)

    if(GTEST_FOUND)
        message(STATUS "Google C++ Testing Framework (Google Test) found in ${GTEST_ROOT}")
        include_directories(${GTEST_INCLUDE_DIR})
        add_subdirectory(${CMAKE_SOURCE_DIR}/tests)
        add_subdirectory(${CMAKE_SOURCE_DIR}/custrings/tests)
    else()
        message(AUTHOR_WARNING "Google C++ Testing Framework (Google Test) not found: automated tests are disabled.")
    endif(GTEST_FOUND)
endif(BUILD_TESTS)

message(STATUS "CUDF_TEST_LIST set to: ${CUDF_TEST_LIST}")
message(STATUS "NVSTRINGS_TEST_LIST set to: ${NVSTRINGS_TEST_LIST}")

###################################################################################################
# - add google benchmark --------------------------------------------------------------------------

if(BUILD_BENCHMARKS)

  include(ConfigureGoogleBenchmark)

  if(GBENCH_FOUND)
    message(STATUS "Google C++ Benchmarking Framework (Google Benchmark) found in ${GBENCH_ROOT}")
    include_directories(${GBENCH_INCLUDE_DIR})
    add_subdirectory(${CMAKE_SOURCE_DIR}/benchmarks)
  else()
    message(AUTHOR_WARNING "Google C++ Benchmarking Framework (Google Benchmark) not found: automated tests are disabled.")
  endif(GBENCH_FOUND)

endif(BUILD_BENCHMARKS)

###################################################################################################
# - include paths ---------------------------------------------------------------------------------

if(CMAKE_CUDA_TOOLKIT_INCLUDE_DIRECTORIES)
	include_directories("${CMAKE_CUDA_TOOLKIT_INCLUDE_DIRECTORIES}")
endif(CMAKE_CUDA_TOOLKIT_INCLUDE_DIRECTORIES)

include_directories("${CMAKE_BINARY_DIR}/include"
                    "${CMAKE_SOURCE_DIR}/include"
                    "${CMAKE_SOURCE_DIR}/src"
                    "${CMAKE_SOURCE_DIR}/thirdparty/cub"
                    "${CMAKE_SOURCE_DIR}/thirdparty/jitify"
                    "${CMAKE_SOURCE_DIR}/thirdparty/libcudacxx/include"
                    "${ARROW_INCLUDE_DIR}"
                    "${FLATBUFFERS_INCLUDE_DIR}"
                    "${ZLIB_INCLUDE_DIRS}"
                    "${Boost_INCLUDE_DIRS}"
                    "${RMM_INCLUDE}"
                    "${DLPACK_INCLUDE}")

if(CONDA_INCLUDE_DIRS)
    include_directories("${CONDA_INCLUDE_DIRS}")
endif(CONDA_INCLUDE_DIRS)

###################################################################################################
# - library paths ---------------------------------------------------------------------------------

link_directories("${CMAKE_CUDA_IMPLICIT_LINK_DIRECTORIES}" # CMAKE_CUDA_IMPLICIT_LINK_DIRECTORIES is an undocumented/unsupported variable containing the link directories for nvcc
                 "${CMAKE_BINARY_DIR}/lib"
                 "${CMAKE_BINARY_DIR}"
                 "${FLATBUFFERS_LIBRARY_DIR}"
                 "${GTEST_LIBRARY_DIR}"
                 "${RMM_LIBRARY}")

if(CONDA_LINK_DIRS)
    link_directories("${CONDA_LINK_DIRS}")
endif(CONDA_LINK_DIRS)

###################################################################################################
# - library targets -------------------------------------------------------------------------------

add_library(libNVStrings
            custrings/strings/NVStrings.cu
            custrings/strings/NVStringsImpl.cu
            custrings/strings/array.cu
            custrings/strings/attrs.cu
            custrings/strings/case.cu
            custrings/strings/combine.cu
            custrings/strings/convert.cu
            custrings/strings/count.cu
            custrings/strings/datetime.cu
            custrings/strings/extract.cu
            custrings/strings/extract_record.cu
            custrings/strings/find.cu
            custrings/strings/findall.cu
            custrings/strings/findall_record.cu
            custrings/strings/modify.cu
            custrings/strings/pad.cu
            custrings/strings/replace.cu
            custrings/strings/replace_backref.cu
            custrings/strings/replace_multi.cu
            custrings/strings/split.cu
            custrings/strings/strip.cu
            custrings/strings/substr.cu
            custrings/strings/urlencode.cu
            custrings/util.cu
            custrings/regex/regexec.cpp
            custrings/regex/regcomp.cpp)

add_library(libNVCategory
            custrings/category/NVCategory.cu
            custrings/category/numeric_category.cu
            custrings/category/numeric_category_int.cu
            custrings/category/numeric_category_long.cu
            custrings/category/numeric_category_float.cu
            custrings/category/numeric_category_double.cu)

add_library(libNVText
            custrings/text/NVText.cu
            custrings/text/edit_distance.cu
            custrings/text/ngram.cu
            custrings/text/stemmer.cu
            custrings/text/tokens.cu
            custrings/util.cu)

add_library(cudf
            src/comms/ipc/ipc.cpp
            src/column/legacy/column.cpp
            src/column/legacy/context.cpp
            src/table/legacy/table.cpp
            src/strings/nvcategory_util.cpp
            src/join/legacy/joining.cu
            src/orderby/legacy/orderby.cu
            src/predicates/legacy/is_sorted.cu
            src/sort/is_sorted.cu
            src/sort/legacy/digitize.cu
            src/groupby/hash/legacy/groupby.cu
            src/groupby/sort/legacy/sort_helper.cu
            src/groupby/sort/legacy/groupby.cu
            src/groupby/legacy/groupby_without_aggregation.cu
            src/groupby/common/legacy/aggregation_requests.cpp
            src/rolling/legacy/rolling.cu
            src/rolling/legacy/jit/code/kernel.cpp
            src/rolling/legacy/jit/code/operation.cpp
            src/rolling/legacy/jit/util/type.cpp
            src/binaryop/legacy/binaryop.cpp
            src/binaryop/legacy/compiled/binary_ops.cu
            src/binaryop/legacy/jit/code/kernel.cpp
            src/binaryop/legacy/jit/code/operation.cpp
            src/binaryop/legacy/jit/code/traits.cpp
            src/binaryop/legacy/jit/util/operator.cpp
            src/binaryop/legacy/jit/util/type.cpp
            src/jit/legacy/type.cpp
            src/jit/parser.cpp
            src/jit/cache.cpp
            src/jit/launcher.cpp
            src/transform/legacy/transform.cpp
            src/transform/jit/code/kernel.cpp
            src/transform/legacy/nans_to_nulls.cu
            src/transform/transform.cpp
            src/bitmask/legacy/bitmask_ops.cu
            src/stream_compaction/apply_boolean_mask.cu
            src/stream_compaction/drop_nulls.cu
            src/stream_compaction/drop_duplicates.cu
            src/stream_compaction/legacy/apply_boolean_mask.cu
            src/stream_compaction/legacy/drop_nulls.cu
            src/stream_compaction/legacy/drop_duplicates.cu
            src/datetime/legacy/datetime_ops.cu
            src/datetime/datetime_ops.cu
            src/datetime/datetime_util.cpp
            src/hash/legacy/hashing.cu
            src/quantiles/legacy/quantiles.cu
            src/quantiles/legacy/group_quantiles.cu
            src/reductions/legacy/reductions.cu
            src/reductions/legacy/min.cu
            src/reductions/legacy/max.cu
            src/reductions/legacy/any.cu
            src/reductions/legacy/all.cu
            src/reductions/legacy/sum.cu
            src/reductions/legacy/product.cu
            src/reductions/legacy/sum_of_squares.cu
            src/reductions/legacy/mean.cu
            src/reductions/legacy/var.cu
            src/reductions/legacy/std.cu
            src/reductions/legacy/group_std.cu
            src/reductions/legacy/scan.cu
            src/replace/legacy/replace.cu
            src/replace/replace.cu
            src/reshape/legacy/stack.cu
            src/transpose/transpose.cu
            src/transpose/legacy/transpose.cu
            src/merge/legacy/merge.cu
            src/unary/cast_ops.cu
            src/unary/null_ops.cu
            src/unary/legacy/math_ops.cu
            src/unary/legacy/cast_ops.cu
            src/unary/legacy/null_ops.cu
            src/unary/math_ops.cu
            src/unary/unary_ops.cuh
            src/io/legacy/cuio_common.cpp
            src/io/legacy/io_functions.cpp
            src/io/convert/csr/legacy/cudf_to_csr.cu
            src/io/convert/dlpack/legacy/cudf_dlpack.cpp
            src/io/avro/legacy/avro_reader_impl.cu
            src/io/avro/avro_gpu.cu
            src/io/avro/avro.cpp
            src/io/avro/reader_impl.cu
            src/io/csv/legacy/csv_reader_impl.cu
            src/io/csv/legacy/csv_writer.cu
            src/io/csv/legacy/csv_gpu.cu
            src/io/csv/csv_gpu.cu
            src/io/csv/reader_impl.cu
            src/io/json/legacy/json_reader_impl.cu
            src/io/orc/legacy/orc_reader_impl.cu
            src/io/orc/legacy/orc_writer_impl.cu
            src/io/orc/orc.cpp
            src/io/orc/timezone.cpp
            src/io/orc/stripe_data.cu
            src/io/orc/stripe_init.cu
            src/io/orc/stripe_enc.cu
            src/io/orc/dict_enc.cu
            src/io/orc/reader_impl.cu
            src/io/orc/writer_impl.cu
            src/io/parquet/page_data.cu
            src/io/parquet/page_hdr.cu
            src/io/parquet/legacy/parquet_reader_impl.cu
            src/io/parquet/parquet.cpp
            src/io/parquet/reader_impl.cu
            src/io/comp/cpu_unbz2.cpp
            src/io/comp/uncomp.cpp
            src/io/comp/brotli_dict.cpp
            src/io/comp/debrotli.cu
            src/io/comp/snap.cu
            src/io/comp/unsnap.cu
            src/io/comp/gpuinflate.cu
            src/io/functions.cpp
            src/io/utilities/datasource.cpp
            src/io/utilities/legacy/parsing_utils.cu
            src/utilities/legacy/cuda_utils.cu
            src/utilities/legacy/column_utils.cpp
	        src/copying/gather.cu
            src/utilities/legacy/error_utils.cpp
            src/utilities/nvtx/nvtx_utils.cpp
            src/utilities/nvtx/legacy/nvtx_utils.cpp
            src/copying/copy.cpp
            src/copying/gather.cu
            src/copying/scatter.cu
            src/copying/copy.cu
            src/copying/slice.cpp
            src/copying/split.cpp
            src/copying/legacy/copy.cpp
            src/copying/legacy/gather.cu
            src/copying/legacy/scatter.cu
            src/copying/legacy/slice.cu
            src/copying/legacy/split.cu
            src/bitmask/legacy/legacy_bitmask.cpp
            src/copying/legacy/copy_range.cu
            src/copying/copy_range.cu
            src/filling/legacy/fill.cu
            src/filling/fill.cu
            src/filling/legacy/repeat.cu
            src/filling/repeat.cu
            src/filling/legacy/tile.cu
            src/search/legacy/search.cu
            src/search/search.cu
            src/column/column.cu
            src/column/column_view.cpp
            src/column/column_device_view.cu
            src/column/column_factories.cpp
            src/table/table_view.cpp
            src/table/table_device_view.cu
            src/table/table.cpp
            src/bitmask/null_mask.cu
            src/sort/sort.cu
            src/column/legacy/interop.cpp
            src/strings/attributes.cu
            src/strings/case.cu
            src/strings/char_types/char_types.cu
            src/strings/combine.cu
            src/strings/contains.cu
            src/strings/convert/convert_booleans.cu
            src/strings/convert/convert_datetime.cu
            src/strings/convert/convert_floats.cu
            src/strings/convert/convert_integers.cu
            src/strings/copying/concatenate.cu
            src/strings/copying/copying.cu
<<<<<<< HEAD
            src/strings/extract.cu
=======
            src/strings/find.cu
            src/strings/find_multiple.cu
>>>>>>> 482f0c0c
            src/strings/filling/fill.cu
            src/strings/find.cu
            src/strings/padding.cu
            src/strings/regex/regcomp.cpp
            src/strings/regex/regexec.cu
            src/strings/replace/replace.cu
            src/strings/sorting/sorting.cu
            src/strings/strings_column_factories.cu
            src/strings/strings_column_view.cu
            src/strings/strings_scalar_factories.cpp
            src/strings/substring.cu
            src/strings/utilities.cu
            src/scalar/scalar.cpp
            src/scalar/scalar_factories.cpp
            src/groupby/groupby.cu
            src/groupby/hash/groupby.cu
            src/groupby/sort/groupby.cu
            src/aggregation/aggregation.cpp
)

# Rename installation to proper names for later finding
set_target_properties(libNVStrings PROPERTIES OUTPUT_NAME "NVStrings")
set_target_properties(libNVCategory PROPERTIES OUTPUT_NAME "NVCategory")
set_target_properties(libNVText PROPERTIES OUTPUT_NAME "NVText")

# Override RPATH for cudf
set_target_properties(cudf PROPERTIES BUILD_RPATH "\$ORIGIN")

# Override RPATH for nvstrings
set_target_properties(libNVStrings PROPERTIES BUILD_RPATH "\$ORIGIN")
set_target_properties(libNVCategory PROPERTIES BUILD_RPATH "\$ORIGIN")
set_target_properties(libNVText PROPERTIES BUILD_RPATH "\$ORIGIN")

###################################################################################################
# - jitify ----------------------------------------------------------------------------------------

# Creates executable stringify and uses it to convert types.h to c-str for use in JIT code
add_executable(stringify "${CMAKE_SOURCE_DIR}/thirdparty/jitify/stringify.cpp")
execute_process(WORKING_DIRECTORY ${CMAKE_BINARY_DIR}
    COMMAND ${CMAKE_COMMAND} -E make_directory ${CMAKE_BINARY_DIR}/include)

add_custom_command(OUTPUT ${CMAKE_BINARY_DIR}/include/types.h.jit
                   WORKING_DIRECTORY ${CMAKE_CURRENT_SOURCE_DIR}/include
                   COMMAND ${CMAKE_BINARY_DIR}/stringify cudf/types.h > ${CMAKE_BINARY_DIR}/include/types.h.jit
                   COMMENT "Run stringify on header types.h to convert it to c-str for use in JIT compiled code"
                   DEPENDS stringify
                   MAIN_DEPENDENCY ${CMAKE_CURRENT_SOURCE_DIR}/include/cudf/types.h)

add_custom_command(OUTPUT ${CMAKE_BINARY_DIR}/include/types.hpp.jit
                   WORKING_DIRECTORY ${CMAKE_CURRENT_SOURCE_DIR}/include
                   COMMAND ${CMAKE_BINARY_DIR}/stringify cudf/types.hpp > ${CMAKE_BINARY_DIR}/include/types.hpp.jit
                   COMMENT "Run stringify on header types.hpp to convert it to c-str for use in JIT compiled code"
                   DEPENDS stringify
                   MAIN_DEPENDENCY ${CMAKE_CURRENT_SOURCE_DIR}/include/cudf/types.hpp)

add_custom_target(stringify_run DEPENDS
                  ${CMAKE_BINARY_DIR}/include/types.h.jit
                  ${CMAKE_BINARY_DIR}/include/types.hpp.jit)

add_dependencies(cudf stringify_run)

###################################################################################################
# - build options ---------------------------------------------------------------------------------

option(USE_NVTX "Build with NVTX support" ON)
if(USE_NVTX)
    message(STATUS "Using Nvidia Tools Extension")
    find_library(NVTX_LIBRARY nvToolsExt PATH ${CMAKE_CUDA_IMPLICIT_LINK_DIRECTORIES})
    target_link_libraries(cudf ${NVTX_LIBRARY})
    set(CMAKE_CXX_FLAGS "${CMAKE_CXX_FLAGS} -DUSE_NVTX")
endif(USE_NVTX)

option(HT_DEFAULT_ALLOCATOR "Use the default allocator for hash tables" ON)
if(HT_DEFAULT_ALLOCATOR)
    message(STATUS "Using default allocator for hash tables")
    set(CMAKE_CUDA_FLAGS "${CMAKE_CUDA_FLAGS} --define-macro HT_DEFAULT_ALLOCATOR")
endif(HT_DEFAULT_ALLOCATOR)

###################################################################################################
# - link libraries --------------------------------------------------------------------------------

# Get all the symbols from the Arrow CUDA Library for Cython
set(ARROW_CUDA_LIB_LINK -Wl,--whole-archive ${ARROW_CUDA_LIB} -Wl,--no-whole-archive)

# link targets for NVStrings
target_link_libraries(libNVStrings rmm cudart cuda)
target_link_libraries(libNVCategory libNVStrings rmm cudart cuda)
target_link_libraries(libNVText libNVStrings rmm cudart cuda)

# link targets for cuDF
target_link_libraries(cudf NVCategory NVStrings rmm ${ARROW_CUDA_LIB_LINK} ${ARROW_LIB} nvrtc cudart cuda ${ZLIB_LIBRARIES} ${Boost_LIBRARIES})

###################################################################################################
# - install targets -------------------------------------------------------------------------------

# install targets for NVStrings
install(TARGETS libNVStrings
        DESTINATION lib
        COMPONENT nvstrings)

install(TARGETS libNVCategory
        DESTINATION lib
        COMPONENT nvstrings)

install(TARGETS libNVText
        DESTINATION lib
        COMPONENT nvstrings)

install(DIRECTORY ${CMAKE_CURRENT_SOURCE_DIR}/include/nvstrings
        DESTINATION include
        COMPONENT nvstrings)

add_custom_target(nvstrings
                  DEPENDS libNVStrings libNVCategory libNVText)

# install targets for cuDF
install(TARGETS cudf
        DESTINATION lib
        COMPONENT cudf)
install(DIRECTORY ${CMAKE_CURRENT_SOURCE_DIR}/include/cudf
        DESTINATION include
        COMPONENT cudf)

add_custom_target(install_cudf
                  COMMAND "${CMAKE_COMMAND}" -DCOMPONENT=cudf -P "${CMAKE_BINARY_DIR}/cmake_install.cmake"
                  DEPENDS cudf)

if(BUILD_TESTS)
    add_dependencies(install_cudf cudftestutil)
endif(BUILD_TESTS)

add_custom_target(install_nvstrings
                  COMMAND "${CMAKE_COMMAND}" -DCOMPONENT=nvstrings -P "${CMAKE_BINARY_DIR}/cmake_install.cmake"
                  DEPENDS nvstrings)

add_custom_target(build_tests_cudf
                  DEPENDS ${CUDF_TEST_LIST})

add_custom_target(build_tests_nvstrings
                  DEPENDS ${NVSTRINGS_TEST_LIST})

add_custom_target(test_cudf
                  COMMAND ctest -E "NVSTRINGS"
                  DEPENDS build_tests_cudf)

add_custom_target(test_nvstrings
                  COMMAND ctest -R "NVSTRINGS"
                  DEPENDS build_tests_nvstrings)

###################################################################################################
# - make documentation ----------------------------------------------------------------------------

# doc targets for nvstrings
add_custom_command(OUTPUT NVSTRINGS_DOXYGEN
                   WORKING_DIRECTORY ${CMAKE_CURRENT_SOURCE_DIR}/custrings/doxygen
                   COMMAND doxygen Doxyfile
                   VERBATIM
)
add_custom_target(docs_nvstrings DEPENDS NVSTRINGS_DOXYGEN)

# doc targets for cuDF
add_custom_command(OUTPUT CUDF_DOXYGEN
                   WORKING_DIRECTORY ${CMAKE_CURRENT_SOURCE_DIR}/doxygen
                   COMMAND doxygen Doxyfile
                   VERBATIM)

add_custom_target(docs_cudf DEPENDS CUDF_DOXYGEN)<|MERGE_RESOLUTION|>--- conflicted
+++ resolved
@@ -519,12 +519,9 @@
             src/strings/convert/convert_integers.cu
             src/strings/copying/concatenate.cu
             src/strings/copying/copying.cu
-<<<<<<< HEAD
             src/strings/extract.cu
-=======
             src/strings/find.cu
             src/strings/find_multiple.cu
->>>>>>> 482f0c0c
             src/strings/filling/fill.cu
             src/strings/find.cu
             src/strings/padding.cu
