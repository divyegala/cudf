--- conflicted
+++ resolved
@@ -72,11 +72,6 @@
                              rmm::cuda_stream_view stream)
 {
   auto const row_comp = cudf::experimental::row::equality::self_comparator(keys, stream);
-<<<<<<< HEAD
-  // row_equality_comparator comp(
-  //   nullate::DYNAMIC{cudf::has_nulls(keys)}, *table_ptr, *table_ptr, nulls_equal);
-=======
->>>>>>> 97d8d128
   if (cudf::detail::has_nested_columns(keys)) {
     auto const comp =
       row_comp.equal_to<true>(nullate::DYNAMIC{has_nested_nulls(keys)}, nulls_equal);
