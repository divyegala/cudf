--- conflicted
+++ resolved
@@ -115,15 +115,9 @@
   KeyValidityIter const key_validity_iter;
   EqComparator const d_comp;
 
-<<<<<<< HEAD
   search_list(duplicate_find_option const find_option,
               KeyValidityIter const key_validity_iter,
               EqComparator const& d_comp)
-=======
-  search_list_nested_types_fn(duplicate_find_option const find_option,
-                              KeyValidityIter const key_validity_iter,
-                              EqComparator const& d_comp)
->>>>>>> 11fd25c2
     : find_option(find_option), key_validity_iter(key_validity_iter), d_comp(d_comp)
   {
   }
@@ -159,8 +153,7 @@
  * @brief Function to search for index of key element(s) in the corresponding rows of a lists
  * column, specialized for nested types.
  */
-<<<<<<< HEAD
-template <typename InputIterator, typename OutputIterator>
+template <typename Element, typename InputIterator, typename OutputIterator>
 void index_of(InputIterator input_it,
               size_type num_rows,
               OutputIterator output_it,
@@ -185,63 +178,13 @@
 
   auto const comparator =
     cudf::experimental::row::equality::two_table_comparator(child_tview, keys_tview, stream);
-  if (cudf::detail::has_nested_columns(child_tview) or
-      cudf::detail::has_nested_columns(keys_tview)) {
+  if constexpr (cudf::is_nested<Element>()) {
     auto const d_comp = comparator.equal_to<true>(nullate::DYNAMIC{has_nulls});
     do_search(d_comp);
   } else {
     auto const d_comp = comparator.equal_to<false>(nullate::DYNAMIC{has_nulls});
     do_search(d_comp);
   }
-=======
-template <typename Element, typename InputIterator, typename OutputIterator>
-void index_of_non_nested_types(InputIterator input_it,
-                               size_type num_rows,
-                               OutputIterator output_it,
-                               column_view const& search_keys,
-                               bool search_keys_have_nulls,
-                               duplicate_find_option find_option,
-                               rmm::cuda_stream_view stream)
-{
-  auto const keys_cdv_ptr = column_device_view::create(search_keys, stream);
-  auto const keys_iter    = cudf::detail::make_optional_iterator<Element>(
-    *keys_cdv_ptr, nullate::DYNAMIC{search_keys_have_nulls});
-  thrust::transform(rmm::exec_policy(stream),
-                    input_it,
-                    input_it + num_rows,
-                    keys_iter,
-                    output_it,
-                    search_list_non_nested_types_fn{find_option});
-}
-
-/**
- * @brief Function to search for index of key element(s) in the corresponding rows of a lists
- * column, specialized for nested types.
- */
-template <typename InputIterator, typename OutputIterator>
-void index_of_nested_types(InputIterator input_it,
-                           size_type num_rows,
-                           OutputIterator output_it,
-                           column_view const& child,
-                           column_view const& search_keys,
-                           duplicate_find_option find_option,
-                           rmm::cuda_stream_view stream)
-{
-  auto const keys_tview  = cudf::table_view{{search_keys}};
-  auto const child_tview = table_view{{child}};
-  auto const has_nulls   = has_nested_nulls(child_tview) || has_nested_nulls(keys_tview);
-  auto const comparator =
-    cudf::experimental::row::equality::two_table_comparator(child_tview, keys_tview, stream);
-  auto const d_comp = comparator.equal_to<true>(nullate::DYNAMIC{has_nulls});
-
-  auto const keys_dv_ptr       = column_device_view::create(search_keys, stream);
-  auto const key_validity_iter = cudf::detail::make_validity_iterator<true>(*keys_dv_ptr);
-  thrust::transform(rmm::exec_policy(stream),
-                    input_it,
-                    input_it + num_rows,
-                    output_it,
-                    search_list_nested_types_fn{find_option, key_validity_iter, d_comp});
->>>>>>> 11fd25c2
 }
 
 /**
@@ -284,16 +227,7 @@
       data_type{type_to_id<size_type>()}, num_rows, cudf::mask_state::UNALLOCATED, stream, mr);
     auto const output_it = out_positions->mutable_view().template begin<size_type>();
 
-<<<<<<< HEAD
-    index_of(input_it, num_rows, output_it, child, search_keys, find_option, stream);
-=======
-    if constexpr (not cudf::is_nested<Element>()) {
-      index_of_non_nested_types<Element>(
-        input_it, num_rows, output_it, search_keys, search_keys_have_nulls, find_option, stream);
-    } else {  // list + struct
-      index_of_nested_types(input_it, num_rows, output_it, child, search_keys, find_option, stream);
-    }
->>>>>>> 11fd25c2
+    index_of<Element>(input_it, num_rows, output_it, child, search_keys, find_option, stream);
 
     if (search_keys_have_nulls || lists.has_nulls()) {
       auto [null_mask, null_count] = cudf::detail::valid_if(
