--- conflicted
+++ resolved
@@ -42,12 +42,8 @@
 
 namespace cudf {
 namespace binops {
-<<<<<<< HEAD
 
 /**
-=======
-/**---------------------------------------------------------------------------*
->>>>>>> cfb1f6b6
  * @brief Computes bitwise AND of two input valid masks
  *
  * This is just a wrapper on apply_bitmask_to_bitmask that can also handle
