--- conflicted
+++ resolved
@@ -487,17 +487,11 @@
  * @param[out] data The output column data
  * @param[out] valid The bitmaps indicating whether column fields are valid
  * @param[out] num_valid The numbers of valid fields in columns
-<<<<<<< HEAD
  **/
-__global__ void convertCsvToGdf(const char *raw_csv, const ParseOptions opts,
-                                size_t num_records, size_t num_columns,
-=======
- *---------------------------------------------------------------------------**/
 __global__ void convertCsvToGdf(const char *raw_csv,
                                 const ParseOptions opts,
                                 size_t num_records,
                                 size_t num_columns,
->>>>>>> cfb1f6b6
                                 const column_parse::flags *flags,
                                 const uint64_t *recStart,
                                 cudf::data_type *dtype,
