--- conflicted
+++ resolved
@@ -460,15 +460,6 @@
         atomicAdd(&num_valid_fields[col], 1);
       } else {
         if (cudf::type_dispatcher(dtypes[col],
-<<<<<<< HEAD
-                                                ConvertFunctor{},
-                                                data,
-                                                output_columns[col],
-                                                rec_id,
-                                                start,
-                                                field_data_last,
-                                                opts)) {
-=======
                                   ConvertFunctor{},
                                   data,
                                   output_columns[col],
@@ -476,7 +467,6 @@
                                   start,
                                   field_data_last,
                                   opts)) {
->>>>>>> 62dbd028
           // set the valid bitmap - all bits were set to 0 to start
           set_bit(valid_fields[col], rec_id);
           atomicAdd(&num_valid_fields[col], 1);
@@ -528,9 +518,8 @@
 
   for (int col = 0; col < num_columns; col++) {
     if (is_object) { start = seek_field_name_end(data, opts, start, stop); }
-    auto field_start = start;
-    const long field_end =
-      cudf::io::gpu::seek_field_end(data, opts, field_start, stop);
+    auto field_start     = start;
+    const long field_end = cudf::io::gpu::seek_field_end(data, opts, field_start, stop);
     long field_data_last = field_end - 1;
     trim_field_start_end(data, &field_start, &field_data_last);
     const int field_len = field_data_last - field_start + 1;
