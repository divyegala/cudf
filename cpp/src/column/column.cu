/*
 * Copyright (c) 2019, NVIDIA CORPORATION.
 *
 * Licensed under the Apache License, Version 2.0 (the "License");
 * you may not use this file except in compliance with the License.
 * You may obtain a copy of the License at
 *
 *     http://www.apache.org/licenses/LICENSE-2.0
 *
 * Unless required by applicable law or agreed to in writing, software
 * distributed under the License is distributed on an "AS IS" BASIS,
 * WITHOUT WARRANTIES OR CONDITIONS OF ANY KIND, either express or implied.
 * See the License for the specific language governing permissions and
 * limitations under the License.
 */

#include <cudf/column/column.hpp>
#include <cudf/column/column_view.hpp>
#include <cudf/copying.hpp>
#include <cudf/detail/null_mask.hpp>
#include <cudf/detail/nvtx/ranges.hpp>
#include <cudf/null_mask.hpp>
#include <cudf/strings/copying.hpp>
#include <cudf/utilities/bit.hpp>
#include <cudf/utilities/traits.hpp>
#include <cudf/utilities/type_dispatcher.hpp>

#include <rmm/device_buffer.hpp>

#include <algorithm>
#include <numeric>
#include <vector>

namespace cudf {
// Copy constructor
column::column(column const &other)
  : _type{other._type},
    _size{other._size},
    _data{other._data},
    _null_mask{other._null_mask},
    _null_count{other._null_count}
{
  _children.reserve(other.num_children());
  for (auto const &c : other._children) { _children.emplace_back(std::make_unique<column>(*c)); }
}

// Copy ctor w/ explicit stream/mr
column::column(column const &other, cudaStream_t stream, rmm::mr::device_memory_resource *mr)
  : _type{other._type},
    _size{other._size},
    _data{other._data, stream, mr},
    _null_mask{other._null_mask, stream, mr},
    _null_count{other._null_count}
{
  _children.reserve(other.num_children());
  for (auto const &c : other._children) {
    _children.emplace_back(std::make_unique<column>(*c, stream, mr));
  }
}

// Move constructor
column::column(column &&other) noexcept
  : _type{other._type},
    _size{other._size},
    _data{std::move(other._data)},
    _null_mask{std::move(other._null_mask)},
    _null_count{other._null_count},
    _children{std::move(other._children)}
{
  other._size       = 0;
  other._null_count = 0;
  other._type       = data_type{EMPTY};
}

// Release contents
column::contents column::release() noexcept
{
  _size       = 0;
  _null_count = 0;
  _type       = data_type{EMPTY};
  return column::contents{std::make_unique<rmm::device_buffer>(std::move(_data)),
                          std::make_unique<rmm::device_buffer>(std::move(_null_mask)),
                          std::move(_children)};
}

// Create immutable view
column_view column::view() const
{
  // Create views of children
  std::vector<column_view> child_views;
  child_views.reserve(_children.size());
  for (auto const &c : _children) { child_views.emplace_back(*c); }

  return column_view{type(),
                     size(),
                     _data.data(),
                     static_cast<bitmask_type const *>(_null_mask.data()),
                     null_count(),
                     0,
                     child_views};
}

// Create mutable view
mutable_column_view column::mutable_view()
{
<<<<<<< HEAD
  CUDF_FUNC_RANGE();

=======
>>>>>>> bc5f47a2
  // create views of children
  std::vector<mutable_column_view> child_views;
  child_views.reserve(_children.size());
  for (auto const &c : _children) { child_views.emplace_back(*c); }

  // Store the old null count before resetting it. By accessing the value directly instead of
  // calling `null_count()`, we can avoid a potential invocation of `count_unset_bits()`. This does
  // however mean that calling `null_count()` on the resulting mutable view could still potentially
  // invoke `count_unset_bits()`.
  auto current_null_count = _null_count;

  // The elements of a column could be changed through a `mutable_column_view`, therefore the
  // existing `null_count` is no longer valid. Reset it to `UNKNOWN_NULL_COUNT` forcing it to be
  // recomputed on the next invocation of `null_count()`.
  set_null_count(cudf::UNKNOWN_NULL_COUNT);

  return mutable_column_view{type(),
                             size(),
                             _data.data(),
                             static_cast<bitmask_type *>(_null_mask.data()),
                             cudf::UNKNOWN_NULL_COUNT,
                             0,
                             child_views};
}

// If the null count is known, return it. Else, compute and return it
size_type column::null_count() const
{
  CUDF_FUNC_RANGE();
  if (_null_count <= cudf::UNKNOWN_NULL_COUNT) {
    _null_count =
      cudf::count_unset_bits(static_cast<bitmask_type const *>(_null_mask.data()), 0, size());
  }
  return _null_count;
}

void column::set_null_mask(rmm::device_buffer &&new_null_mask, size_type new_null_count)
{
  if (new_null_count > 0) {
    CUDF_EXPECTS(new_null_mask.size() >= cudf::bitmask_allocation_size_bytes(this->size()),
                 "Column with null values must be nullable and the null mask \
                  buffer size should match the size of the column.");
  }
  _null_mask  = std::move(new_null_mask);  // move
  _null_count = new_null_count;
}

void column::set_null_mask(rmm::device_buffer const &new_null_mask, size_type new_null_count)
{
  if (new_null_count > 0) {
    CUDF_EXPECTS(new_null_mask.size() >= cudf::bitmask_allocation_size_bytes(this->size()),
                 "Column with null values must be nullable and the null mask \
                  buffer size should match the size of the column.");
  }
  _null_mask  = new_null_mask;  // copy
  _null_count = new_null_count;
}

void column::set_null_count(size_type new_null_count)
{
  if (new_null_count > 0) { CUDF_EXPECTS(nullable(), "Invalid null count."); }
  _null_count = new_null_count;
}

namespace {
struct create_column_from_view {
  cudf::column_view view;
  cudaStream_t stream;
  rmm::mr::device_memory_resource *mr;

  template <typename ColumnType,
            std::enable_if_t<std::is_same<ColumnType, cudf::string_view>::value> * = nullptr>
  std::unique_ptr<column> operator()()
  {
    cudf::strings_column_view sview(view);
    return cudf::strings::detail::slice(sview, 0, view.size(), 1, stream, mr);
  }

  template <typename ColumnType,
            std::enable_if_t<std::is_same<ColumnType, cudf::dictionary32>::value> * = nullptr>
  std::unique_ptr<column> operator()()
  {
    std::vector<std::unique_ptr<column>> children;
    for (size_type i = 0; i < view.num_children(); ++i)
      children.emplace_back(std::make_unique<column>(view.child(i), stream, mr));
    return std::make_unique<column>(view.type(),
                                    view.size(),
                                    rmm::device_buffer{},
                                    cudf::copy_bitmask(view, stream, mr),
                                    view.null_count(),
                                    std::move(children));
  }

  template <typename ColumnType, std::enable_if_t<cudf::is_fixed_width<ColumnType>()> * = nullptr>
  std::unique_ptr<column> operator()()
  {
    std::vector<std::unique_ptr<column>> children;
    for (size_type i = 0; i < view.num_children(); ++i) {
      children.emplace_back(std::make_unique<column>(view.child(i), stream, mr));
    }

    return std::make_unique<column>(
      view.type(),
      view.size(),
      rmm::device_buffer{
        static_cast<const char *>(view.head()) + (view.offset() * cudf::size_of(view.type())),
        view.size() * cudf::size_of(view.type()),
        stream,
        mr},
      cudf::copy_bitmask(view, stream, mr),
      view.null_count(),
      std::move(children));
  }
};
}  // anonymous namespace

// Copy from a view
column::column(column_view view, cudaStream_t stream, rmm::mr::device_memory_resource *mr)
  :  // Move is needed here because the dereference operator of unique_ptr returns
     // an lvalue reference, which would otherwise dispatch to the copy constructor
    column{std::move(
      *experimental::type_dispatcher(view.type(), create_column_from_view{view, stream, mr}))}
{
}

}  // namespace cudf<|MERGE_RESOLUTION|>--- conflicted
+++ resolved
@@ -103,11 +103,8 @@
 // Create mutable view
 mutable_column_view column::mutable_view()
 {
-<<<<<<< HEAD
   CUDF_FUNC_RANGE();
 
-=======
->>>>>>> bc5f47a2
   // create views of children
   std::vector<mutable_column_view> child_views;
   child_views.reserve(_children.size());
