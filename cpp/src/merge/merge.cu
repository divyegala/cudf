/*
 * Copyright (c) 2020-2023, NVIDIA CORPORATION.
 *
 * Licensed under the Apache License, Version 2.0 (the "License");
 * you may not use this file except in compliance with the License.
 * You may obtain a copy of the License at
 *
 *     http://www.apache.org/licenses/LICENSE-2.0
 *
 * Unless required by applicable law or agreed to in writing, software
 * distributed under the License is distributed on an "AS IS" BASIS,
 * WITHOUT WARRANTIES OR CONDITIONS OF ANY KIND, either express or implied.
 * See the License for the specific language governing permissions and
 * limitations under the License.
 */
#include <cudf/copying.hpp>
#include <cudf/detail/copy.hpp>
#include <cudf/detail/iterator.cuh>
#include <cudf/detail/merge.cuh>
#include <cudf/detail/nvtx/ranges.hpp>
#include <cudf/detail/utilities/cuda.cuh>
#include <cudf/detail/utilities/vector_factories.hpp>
#include <cudf/dictionary/detail/merge.hpp>
#include <cudf/dictionary/detail/update_keys.hpp>
#include <cudf/strings/detail/merge.cuh>
#include <cudf/structs/structs_column_view.hpp>
#include <cudf/table/table.hpp>
#include <cudf/table/table_device_view.cuh>
#include <cudf/utilities/default_stream.hpp>
#include <cudf/utilities/traits.hpp>

#include <rmm/cuda_stream_view.hpp>
#include <rmm/device_uvector.hpp>
#include <rmm/exec_policy.hpp>

#include <thrust/iterator/constant_iterator.h>
#include <thrust/iterator/counting_iterator.h>
#include <thrust/merge.h>
#include <thrust/pair.h>
#include <thrust/transform.h>
#include <thrust/tuple.h>

#include <queue>
#include <vector>

#include <cudf_test/column_utilities.hpp>

namespace cudf {
namespace detail {
namespace {

using detail::side;
using index_type = detail::index_type;

/**
 * @brief Merges the bits of two validity bitmasks.
 *
 * Merges the bits from two column_device_views into the destination validity buffer
 * according to `merged_indices` map such that bit `i` in `out_validity`
 * will be equal to bit `thrust::get<1>(merged_indices[i])` from `left_dcol`
 * if `thrust::get<0>(merged_indices[i])` equals `side::LEFT`; otherwise,
 * from `right_dcol`.
 *
 * `left_dcol` and `right_dcol` must not overlap.
 *
 * @tparam left_have_valids Indicates whether left_dcol mask is unallocated (hence, ALL_VALID)
 * @tparam right_have_valids Indicates whether right_dcol mask is unallocated (hence ALL_VALID)
 * @param[in] left_dcol The left column_device_view whose bits will be merged
 * @param[in] right_dcol The right column_device_view whose bits will be merged
 * @param[out] out_validity The output validity buffer after merging the left and right buffers
 * @param[in] num_destination_rows The number of rows in the out_validity buffer
 * @param[in] merged_indices The map that indicates the source of the input and index
 * to be copied to the output. Length must be equal to `num_destination_rows`
 */
template <bool left_have_valids, bool right_have_valids>
__global__ void materialize_merged_bitmask_kernel(
  column_device_view left_dcol,
  column_device_view right_dcol,
  bitmask_type* out_validity,
  size_type const num_destination_rows,
  index_type const* const __restrict__ merged_indices)
{
  size_type destination_row = threadIdx.x + blockIdx.x * blockDim.x;

  auto active_threads = __ballot_sync(0xffff'ffffu, destination_row < num_destination_rows);

  while (destination_row < num_destination_rows) {
    auto const [src_side, src_row] = merged_indices[destination_row];
    bool const from_left{src_side == side::LEFT};
    bool source_bit_is_valid{true};
    if (left_have_valids && from_left) {
      source_bit_is_valid = left_dcol.is_valid_nocheck(src_row);
    } else if (right_have_valids && !from_left) {
      source_bit_is_valid = right_dcol.is_valid_nocheck(src_row);
    }

    // Use ballot to find all valid bits in this warp and create the output
    // bitmask element
    bitmask_type const result_mask{__ballot_sync(active_threads, source_bit_is_valid)};

    // Only one thread writes output
    if (0 == threadIdx.x % warpSize) { out_validity[word_index(destination_row)] = result_mask; }

    destination_row += blockDim.x * gridDim.x;
    active_threads = __ballot_sync(active_threads, destination_row < num_destination_rows);
  }
}

void materialize_bitmask(column_view const& left_col,
                         column_view const& right_col,
                         bitmask_type* out_validity,
                         size_type num_elements,
                         index_type const* merged_indices,
                         rmm::cuda_stream_view stream)
{
  constexpr size_type BLOCK_SIZE{256};
  detail::grid_1d grid_config{num_elements, BLOCK_SIZE};

  auto p_left_dcol  = column_device_view::create(left_col, stream);
  auto p_right_dcol = column_device_view::create(right_col, stream);

  auto left_valid  = *p_left_dcol;
  auto right_valid = *p_right_dcol;

  if (left_col.has_nulls()) {
    if (right_col.has_nulls()) {
      materialize_merged_bitmask_kernel<true, true>
        <<<grid_config.num_blocks, grid_config.num_threads_per_block, 0, stream.value()>>>(
          left_valid, right_valid, out_validity, num_elements, merged_indices);
    } else {
      materialize_merged_bitmask_kernel<true, false>
        <<<grid_config.num_blocks, grid_config.num_threads_per_block, 0, stream.value()>>>(
          left_valid, right_valid, out_validity, num_elements, merged_indices);
    }
  } else {
    if (right_col.has_nulls()) {
      materialize_merged_bitmask_kernel<false, true>
        <<<grid_config.num_blocks, grid_config.num_threads_per_block, 0, stream.value()>>>(
          left_valid, right_valid, out_validity, num_elements, merged_indices);
    } else {
      CUDF_FAIL("materialize_merged_bitmask_kernel<false, false>() should never be called.");
    }
  }

  CUDF_CHECK_CUDA(stream.value());
}

struct side_index_generator {
  side _side;

  __device__ index_type operator()(size_type i) const noexcept { return index_type{_side, i}; }
};

/**
 * @brief Generates the row indices and source side (left or right) in accordance with the index
 * columns.
 *
 *
 * @tparam index_type Indicates the type to be used to collect index and side information;
 * @param[in] left_table The left table_view to be merged
 * @param[in] right_table The right table_view to be merged
 * @param[in] column_order Sort order types of index columns
 * @param[in] null_precedence Array indicating the order of nulls with respect to non-nulls for the
 * index columns
 * @param[in] stream CUDA stream used for device memory operations and kernel launches.
 *
 * @return A device_uvector of merged indices
 */
index_vector generate_merged_indices(table_view const& left_table,
                                     table_view const& right_table,
                                     std::vector<order> const& column_order,
                                     std::vector<null_order> const& null_precedence,
                                     rmm::cuda_stream_view stream)
{
<<<<<<< HEAD
  const size_type left_size  = left_table.num_rows();
  const size_type right_size = right_table.num_rows();

  const size_type total_size = left_size + right_size;
=======
  size_type const left_size  = left_table.num_rows();
  size_type const right_size = right_table.num_rows();
  size_type const total_size = left_size + right_size;
>>>>>>> 97d60c42

  auto left_gen    = side_index_generator{side::LEFT};
  auto right_gen   = side_index_generator{side::RIGHT};
  auto left_begin  = cudf::detail::make_counting_transform_iterator(0, left_gen);
  auto right_begin = cudf::detail::make_counting_transform_iterator(0, right_gen);

  index_vector merged_indices(total_size, stream);

  // auto lhs_device_view = table_device_view::create(left_table, stream);
  // auto rhs_device_view = table_device_view::create(right_table, stream);

  // auto d_column_order = cudf::detail::make_device_uvector_async(
  //   column_order, stream, rmm::mr::get_current_device_resource());
  auto left_comp = cudf::experimental::row::lexicographic::self_comparator{
    left_table, column_order, null_precedence, stream};
  auto left_right_comp = cudf::experimental::row::lexicographic::two_table_comparator{
    left_table, right_table, column_order, null_precedence, stream};
  auto right_comp = cudf::experimental::row::lexicographic::self_comparator{
    right_table, column_order, null_precedence, stream};

  auto const left_has_nulls       = nullate::DYNAMIC{cudf::has_nested_nulls(left_table)};
  auto const right_has_nulls      = nullate::DYNAMIC{cudf::has_nested_nulls(right_table)};
  auto const left_right_has_nulls = nullate::DYNAMIC{left_has_nulls or right_has_nulls};

  if (cudf::detail::has_nested_columns(left_table) or
      cudf::detail::has_nested_columns(right_table)) {
    auto d_left_comp       = left_comp.less<true>(left_has_nulls);
    auto d_left_right_comp = left_right_comp.less<true>(left_right_has_nulls);
    auto d_right_comp      = right_comp.less<true>(right_has_nulls);
    // auto d_null_precedence = cudf::detail::make_device_uvector_async(
    //   null_precedence, stream, rmm::mr::get_current_device_resource());

    auto ineq_op =
      detail::row_lexicographic_tagged_comparator(d_left_comp, d_left_right_comp, d_right_comp);
    thrust::merge(rmm::exec_policy(stream),
                  left_begin,
                  left_begin + left_size,
                  right_begin,
                  right_begin + right_size,
                  merged_indices.begin(),
                  ineq_op);
  } else {
    auto d_left_comp       = left_comp.less<false>(left_has_nulls);
    auto d_left_right_comp = left_right_comp.less<false>(left_right_has_nulls);
    auto d_right_comp      = right_comp.less<false>(right_has_nulls);

    auto ineq_op =
      detail::row_lexicographic_tagged_comparator(d_left_comp, d_left_right_comp, d_right_comp);
    thrust::merge(rmm::exec_policy(stream),
                  left_begin,
                  left_begin + left_size,
                  right_begin,
                  right_begin + right_size,
                  merged_indices.begin(),
                  ineq_op);
  }

  CUDF_CHECK_CUDA(stream.value());

  return merged_indices;
}

/**
 * @brief Generate merged column given row-order of merged tables
 *  (ordered according to indices of key_cols) and the 2 columns to merge.
 */
struct column_merger {
  explicit column_merger(index_vector const& row_order) : row_order_(row_order) {}

  template <typename Element, CUDF_ENABLE_IF(not is_rep_layout_compatible<Element>())>
  std::unique_ptr<column> operator()(column_view const&,
                                     column_view const&,
                                     rmm::cuda_stream_view,
                                     rmm::mr::device_memory_resource*) const
  {
    CUDF_FAIL("Unsupported type for merge.");
  }

  // column merger operator;
  //
  template <typename Element>
  std::enable_if_t<is_rep_layout_compatible<Element>(), std::unique_ptr<column>> operator()(
    column_view const& lcol,
    column_view const& rcol,
    rmm::cuda_stream_view stream,
    rmm::mr::device_memory_resource* mr) const
  {
    auto lsz         = lcol.size();
    auto merged_size = lsz + rcol.size();
    auto merged_col  = cudf::detail::allocate_like(lcol.has_nulls() ? lcol : rcol,
                                                  merged_size,
                                                  cudf::mask_allocation_policy::RETAIN,
                                                  stream,
                                                  mr);

    //"gather" data from lcol, rcol according to row_order_ "map"
    //(directly calling gather() won't work because
    // lcol, rcol indices overlap!)
    //
    cudf::mutable_column_view merged_view = merged_col->mutable_view();

    // initialize null_mask to all valid:
    //
    // Note: this initialization in conjunction with
    // _conditionally_ calling materialize_bitmask() below covers
    // the case materialize_merged_bitmask_kernel<false, false>()
    // which won't be called anymore (because of the _condition_
    // below)
    //
    cudf::detail::set_null_mask(merged_view.null_mask(), 0, merged_view.size(), true, stream);

    // set the null count:
    //
    merged_col->set_null_count(lcol.null_count() + rcol.null_count());

    // to resolve view.data()'s types use: Element
    //
    auto const d_lcol = lcol.data<Element>();
    auto const d_rcol = rcol.data<Element>();

    // capture lcol, rcol
    // and "gather" into merged_view.data()[indx_merged]
    // from lcol or rcol, depending on side;
    //
    thrust::transform(rmm::exec_policy(stream),
                      row_order_.begin(),
                      row_order_.end(),
                      merged_view.begin<Element>(),
                      [d_lcol, d_rcol] __device__(index_type const& index_pair) {
                        auto const [side, index] = index_pair;
                        return side == side::LEFT ? d_lcol[index] : d_rcol[index];
                      });

    // CAVEAT: conditional call below is erroneous without
    // set_null_mask() call (see TODO above):
    //
    if (lcol.has_nulls() || rcol.has_nulls()) {
      // resolve null mask:
      //
      materialize_bitmask(
        lcol, rcol, merged_view.null_mask(), merged_view.size(), row_order_.data(), stream);
    }

    return merged_col;
  }

 private:
  index_vector const& row_order_;
};

// specialization for strings
template <>
std::unique_ptr<column> column_merger::operator()<cudf::string_view>(
  column_view const& lcol,
  column_view const& rcol,
  rmm::cuda_stream_view stream,
  rmm::mr::device_memory_resource* mr) const
{
  auto column = strings::detail::merge<index_type>(strings_column_view(lcol),
                                                   strings_column_view(rcol),
                                                   row_order_.begin(),
                                                   row_order_.end(),
                                                   stream,
                                                   mr);
  if (lcol.has_nulls() || rcol.has_nulls()) {
    auto merged_view = column->mutable_view();
    materialize_bitmask(
      lcol, rcol, merged_view.null_mask(), merged_view.size(), row_order_.data(), stream);
  }
  return column;
}

// specialization for dictionary
template <>
std::unique_ptr<column> column_merger::operator()<cudf::dictionary32>(
  column_view const& lcol,
  column_view const& rcol,
  rmm::cuda_stream_view stream,
  rmm::mr::device_memory_resource* mr) const
{
  auto result = cudf::dictionary::detail::merge(
    cudf::dictionary_column_view(lcol), cudf::dictionary_column_view(rcol), row_order_, stream, mr);

  // set the validity mask
  if (lcol.has_nulls() || rcol.has_nulls()) {
    auto merged_view = result->mutable_view();
    materialize_bitmask(
      lcol, rcol, merged_view.null_mask(), merged_view.size(), row_order_.data(), stream);
  }
  return result;
}

// specialization for structs
template <>
std::unique_ptr<column> column_merger::operator()<cudf::struct_view>(
  column_view const& lcol,
  column_view const& rcol,
  rmm::cuda_stream_view stream,
  rmm::mr::device_memory_resource* mr) const
{
  // merge each child.
  auto const lhs = structs_column_view{lcol};
  auto const rhs = structs_column_view{rcol};

  auto it = cudf::detail::make_counting_transform_iterator(
    0, [&, merger = column_merger{row_order_}](size_type i) {
      return cudf::type_dispatcher<dispatch_storage_type>(lhs.child(i).type(),
                                                          merger,
                                                          lhs.get_sliced_child(i, stream),
                                                          rhs.get_sliced_child(i, stream),
                                                          stream,
                                                          mr);
    });

  auto merged_children   = std::vector<std::unique_ptr<column>>(it, it + lhs.num_children());
  auto const merged_size = lcol.size() + rcol.size();

  // materialize the output buffer
  rmm::device_buffer validity =
    lcol.has_nulls() || rcol.has_nulls()
      ? create_null_mask(merged_size, mask_state::UNINITIALIZED, stream, mr)
      : rmm::device_buffer{};
  if (lcol.has_nulls() || rcol.has_nulls()) {
    materialize_bitmask(lcol,
                        rcol,
                        static_cast<bitmask_type*>(validity.data()),
                        merged_size,
                        row_order_.data(),
                        stream);
  }

  return make_structs_column(merged_size,
                             std::move(merged_children),
                             lcol.null_count() + rcol.null_count(),
                             std::move(validity),
                             stream,
                             mr);
}

using table_ptr_type = std::unique_ptr<cudf::table>;

table_ptr_type merge(cudf::table_view const& left_table,
                     cudf::table_view const& right_table,
                     std::vector<cudf::size_type> const& key_cols,
                     std::vector<cudf::order> const& column_order,
                     std::vector<cudf::null_order> const& null_precedence,
                     rmm::cuda_stream_view stream,
                     rmm::mr::device_memory_resource* mr)
{
  // collect index columns for lhs, rhs, resp.
  //
  cudf::table_view index_left_view{left_table.select(key_cols)};
  cudf::table_view index_right_view{right_table.select(key_cols)};

  // extract merged row order according to indices:
  //
  auto const merged_indices = generate_merged_indices(
    index_left_view, index_right_view, column_order, null_precedence, stream);

  // create merged table:
  //
  auto const n_cols = left_table.num_columns();
  std::vector<std::unique_ptr<column>> merged_cols;
  merged_cols.reserve(n_cols);

  column_merger merger{merged_indices};
  transform(left_table.begin(),
            left_table.end(),
            right_table.begin(),
            std::back_inserter(merged_cols),
            [&](auto const& left_col, auto const& right_col) {
              return cudf::type_dispatcher<dispatch_storage_type>(
                left_col.type(), merger, left_col, right_col, stream, mr);
            });

  return std::make_unique<cudf::table>(std::move(merged_cols));
}

struct merge_queue_item {
  table_view view;
  table_ptr_type table;
  // Priority is a separate member to ensure that moving from an object
  // does not change its priority (which would ruin the queue invariant)
  cudf::size_type priority = 0;

  merge_queue_item(table_view const& view, table_ptr_type&& table)
    : view{view}, table{std::move(table)}, priority{-view.num_rows()}
  {
  }

  bool operator<(merge_queue_item const& other) const { return priority < other.priority; }
};

// Helper function to ensure that moving out of the priority_queue is "atomic"
template <typename T>
T top_and_pop(std::priority_queue<T>& q)
{
  auto moved = std::move(const_cast<T&>(q.top()));
  q.pop();
  return moved;
}

}  // anonymous namespace

table_ptr_type merge(std::vector<table_view> const& tables_to_merge,
                     std::vector<cudf::size_type> const& key_cols,
                     std::vector<cudf::order> const& column_order,
                     std::vector<cudf::null_order> const& null_precedence,
                     rmm::cuda_stream_view stream,
                     rmm::mr::device_memory_resource* mr)
{
  if (tables_to_merge.empty()) { return std::make_unique<cudf::table>(); }

  auto const& first_table = tables_to_merge.front();
  auto const n_cols       = first_table.num_columns();

  CUDF_EXPECTS(std::all_of(tables_to_merge.cbegin(),
                           tables_to_merge.cend(),
                           [n_cols](auto const& tbl) { return n_cols == tbl.num_columns(); }),
               "Mismatched number of columns");
  CUDF_EXPECTS(
    std::all_of(tables_to_merge.cbegin(),
                tables_to_merge.cend(),
                [&](auto const& tbl) { return cudf::have_same_types(first_table, tbl); }),
    "Mismatched column types");

  CUDF_EXPECTS(!key_cols.empty(), "Empty key_cols");
  CUDF_EXPECTS(key_cols.size() <= static_cast<size_t>(n_cols), "Too many values in key_cols");

  CUDF_EXPECTS(key_cols.size() == column_order.size(),
               "Mismatched size between key_cols and column_order");

  // This utility will ensure all corresponding dictionary columns have matching keys.
  // It will return any new dictionary columns created as well as updated table_views.
  auto matched = cudf::dictionary::detail::match_dictionaries(
    tables_to_merge, stream, rmm::mr::get_current_device_resource());
  auto merge_tables = matched.second;

  // A queue of (table view, table) pairs
  std::priority_queue<merge_queue_item> merge_queue;
  // The table pointer is null if we do not own the table (input tables)
  std::for_each(merge_tables.begin(), merge_tables.end(), [&](auto const& table) {
    if (table.num_rows() > 0) merge_queue.emplace(table, table_ptr_type());
  });

  // If there is only one non-empty table_view, return its copy
  if (merge_queue.size() == 1) {
    return std::make_unique<cudf::table>(merge_queue.top().view, stream, mr);
  }
  // No inputs have rows, return a table with same columns as the first one
  if (merge_queue.empty()) { return empty_like(first_table); }

  // Pick the two smallest tables and merge them
  // Until there is only one table left in the queue
  while (merge_queue.size() > 1) {
    // To delete the intermediate table at the end of the block
    auto const left_table = top_and_pop(merge_queue);
    // Deallocated at the end of the block
    auto const right_table = top_and_pop(merge_queue);

    // Only use mr for the output table
    auto const& new_tbl_mr = merge_queue.empty() ? mr : rmm::mr::get_current_device_resource();
    auto merged_table      = merge(left_table.view,
                              right_table.view,
                              key_cols,
                              column_order,
                              null_precedence,
                              stream,
                              new_tbl_mr);

    auto const merged_table_view = merged_table->view();
    merge_queue.emplace(merged_table_view, std::move(merged_table));
  }

  return std::move(top_and_pop(merge_queue).table);
}

}  // namespace detail

std::unique_ptr<cudf::table> merge(std::vector<table_view> const& tables_to_merge,
                                   std::vector<cudf::size_type> const& key_cols,
                                   std::vector<cudf::order> const& column_order,
                                   std::vector<cudf::null_order> const& null_precedence,
                                   rmm::mr::device_memory_resource* mr)
{
  CUDF_FUNC_RANGE();
  return detail::merge(
    tables_to_merge, key_cols, column_order, null_precedence, cudf::get_default_stream(), mr);
}

}  // namespace cudf<|MERGE_RESOLUTION|>--- conflicted
+++ resolved
@@ -172,16 +172,9 @@
                                      std::vector<null_order> const& null_precedence,
                                      rmm::cuda_stream_view stream)
 {
-<<<<<<< HEAD
-  const size_type left_size  = left_table.num_rows();
-  const size_type right_size = right_table.num_rows();
-
-  const size_type total_size = left_size + right_size;
-=======
   size_type const left_size  = left_table.num_rows();
   size_type const right_size = right_table.num_rows();
   size_type const total_size = left_size + right_size;
->>>>>>> 97d60c42
 
   auto left_gen    = side_index_generator{side::LEFT};
   auto right_gen   = side_index_generator{side::RIGHT};
