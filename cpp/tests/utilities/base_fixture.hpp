--- conflicted
+++ resolved
@@ -30,10 +30,6 @@
 
 namespace cudf {
 namespace test {
-<<<<<<< HEAD
-
-=======
->>>>>>> cfb1f6b6
 /**
  * @brief Base test fixture class from which all libcudf tests should inherit.
  *
@@ -41,11 +37,7 @@
  * ```
  * class MyTestFixture : public cudf::test::BaseFixture {};
  * ```
-<<<<<<< HEAD
  **/
-=======
- */
->>>>>>> cfb1f6b6
 class BaseFixture : public ::testing::Test {
   rmm::mr::device_memory_resource *_mr{rmm::mr::get_default_resource()};
 
@@ -53,13 +45,8 @@
   /**
    * @brief Returns pointer to `device_memory_resource` that should be used for
    * all tests inheritng from this fixture
-<<<<<<< HEAD
    **/
-  rmm::mr::device_memory_resource* mr() { return _mr; }
-=======
-   */
   rmm::mr::device_memory_resource *mr() { return _mr; }
->>>>>>> cfb1f6b6
 };
 
 template <typename T, typename Enable = void>
@@ -105,14 +92,8 @@
  * ```
  *
  * @tparam T The type of values that will be generated.
-<<<<<<< HEAD
  **/
-template <typename T = cudf::size_type,
-          typename Engine = std::default_random_engine>
-=======
- */
 template <typename T = cudf::size_type, typename Engine = std::default_random_engine>
->>>>>>> cfb1f6b6
 class UniformRandomGenerator {
  public:
   using uniform_distribution = uniform_distribution_t<T>;
@@ -125,20 +106,12 @@
    *
    * @param lower Lower bound of the range
    * @param upper Upper bound of the desired range
-<<<<<<< HEAD
    **/
-=======
-   */
->>>>>>> cfb1f6b6
   UniformRandomGenerator(T lower, T upper) : dist{lower, upper} {}
 
   /**
    * @brief Returns the next random number.
-<<<<<<< HEAD
    **/
-=======
-   */
->>>>>>> cfb1f6b6
   T generate() { return T{dist(rng)}; }
 
  private:
@@ -154,11 +127,7 @@
  * ::testing::Environment* const temp_env =
  *    ::testing::AddGlobalTestEnvironment(new TempDirTestEnvironment);
  * ```
-<<<<<<< HEAD
  **/
-=======
- */
->>>>>>> cfb1f6b6
 class TempDirTestEnvironment : public ::testing::Environment {
  public:
   std::string tmpdir;
@@ -196,45 +165,6 @@
   std::string get_temp_filepath(std::string filename) { return tmpdir + filename; }
 };
 
-<<<<<<< HEAD
-
-/**
- * @brief Test environment that initializes the default rmm memory resource.
- * 
- * Required for tests programs that use rmm. It is recommended to include
- * `CUDF_TEST_PROGRAM_MAIN()` in a code file instead of directly instantiating 
- * an object of this type.
- **/
-class RmmTestEnvironment : public ::testing::Environment {
-/**
- * @brief String representing which RMM allocation mode is to be used.
- *
- * 
- **/
-  std::unique_ptr<rmm::mr::device_memory_resource> rmm_resource{};
-public:
-  /**
-   * @brief Sets the default RMM memory resource based on the input string.
-   * 
-   * @param allocation_mode Represents the type of the memory resource to be 
-   * used as a default resource. Valid values are 'cuda', 'pool' and 'managed'.
-   * 
-   * @throws cudf::logic_error if passed mode value is invalid.
-   */
-  RmmTestEnvironment(std::string const& allocation_mode) {
-    if (allocation_mode == "cuda")
-      rmm_resource.reset(new rmm::mr::cuda_memory_resource());
-    else if (allocation_mode == "pool")
-      rmm_resource.reset(new rmm::mr::cnmem_memory_resource());
-    else if (allocation_mode == "managed")
-      rmm_resource.reset(new rmm::mr::managed_memory_resource());
-    else 
-      CUDF_FAIL("Invalid RMM allocation mode");
-
-    rmm::mr::set_default_resource(rmm_resource.get());
-    }
-};
-=======
 /**
  * @brief Creates a memory resource for the unit test environment
  * given the name of the allocation mode.
@@ -258,7 +188,6 @@
   if (allocation_mode == "managed") return std::make_unique<rmm::mr::managed_memory_resource>();
   CUDF_FAIL("Invalid RMM allocation mode: " + allocation_mode);
 }
->>>>>>> cfb1f6b6
 
 }  // namespace test
 }  // namespace cudf
