/*
 * Copyright (c) 2019-2020, NVIDIA CORPORATION.
 *
 * Licensed under the Apache License, Version 2.0 (the "License");
 * you may not use this file except in compliance with the License.
 * You may obtain a copy of the License at
 *
 *     http://www.apache.org/licenses/LICENSE-2.0
 *
 * Unless required by applicable law or agreed to in writing, software
 * distributed under the License is distributed on an "AS IS" BASIS,
 * WITHOUT WARRANTIES OR CONDITIONS OF ANY KIND, either express or implied.
 * See the License for the specific language governing permissions and
 * limitations under the License.
 */

#include "column_utilities.hpp"

#include <cudf/column/column_view.hpp>
#include <cudf/detail/copy.hpp>
#include <cudf/dictionary/dictionary_column_view.hpp>
#include <cudf/lists/lists_column_view.hpp>
#include <cudf/strings/convert/convert_datetime.hpp>
#include <cudf/table/row_operators.cuh>
#include <cudf/table/table_device_view.cuh>
#include <cudf/utilities/bit.hpp>

#include <tests/utilities/column_wrapper.hpp>
#include <tests/utilities/cudf_gtest.hpp>

#include <jit/type.h>

#include <thrust/equal.h>
#include <thrust/logical.h>

#include <gmock/gmock.h>
#include <numeric>

namespace cudf {
namespace test {
// Property comparison
template <bool check_exact_equality>
void column_property_comparison(cudf::column_view const& lhs, cudf::column_view const& rhs)
{
  EXPECT_EQ(lhs.type(), rhs.type());
  EXPECT_EQ(lhs.size(), rhs.size());
  if (lhs.size() > 0 and check_exact_equality) { EXPECT_EQ(lhs.nullable(), rhs.nullable()); }
  EXPECT_EQ(lhs.num_children(), rhs.num_children());

  // TODO: compare children properties?
}

void expect_column_properties_equal(column_view const& lhs, column_view const& rhs)
{
  column_property_comparison<true>(lhs, rhs);
}

void expect_column_properties_equivalent(column_view const& lhs, column_view const& rhs)
{
  column_property_comparison<false>(lhs, rhs);
}

class corresponding_rows_unequal {
  table_device_view d_lhs;
  table_device_view d_rhs;

 public:
  corresponding_rows_unequal(table_device_view d_lhs, table_device_view d_rhs)
    : d_lhs(d_lhs), d_rhs(d_rhs), comp(d_lhs, d_rhs)
  {
    CUDF_EXPECTS(d_lhs.num_columns() == 1 and d_rhs.num_columns() == 1,
                 "Unsupported number of columns");
  }

  struct typed_element_unequal {
    template <typename T>
    __device__ std::enable_if_t<std::is_floating_point<T>::value, bool> operator()(
      column_device_view const& lhs, column_device_view const& rhs, size_type index)
    {
      if (lhs.is_valid(index) and rhs.is_valid(index)) {
        int ulp = 4;  // value taken from google test
        T x     = lhs.element<T>(index);
        T y     = rhs.element<T>(index);
        return std::abs(x - y) > std::numeric_limits<T>::epsilon() * std::abs(x + y) * ulp &&
               std::abs(x - y) >= std::numeric_limits<T>::min();
      } else {
        // if either is null, then the inequality was checked already
        return true;
      }
    }

    template <typename T, typename... Args>
    __device__ std::enable_if_t<not std::is_floating_point<T>::value, bool> operator()(Args... args)
    {
      // Non-floating point inequality is checked already
      return true;
    }
  };

  cudf::experimental::row_equality_comparator<true> comp;

  __device__ bool operator()(size_type index)
  {
    if (not comp(index, index)) {
      return thrust::any_of(thrust::seq,
                            thrust::make_counting_iterator(0),
                            thrust::make_counting_iterator(d_lhs.num_columns()),
                            [this, index](auto i) {
                              auto lhs_col = this->d_lhs.column(i);
                              auto rhs_col = this->d_rhs.column(i);
                              return experimental::type_dispatcher(
                                lhs_col.type(), typed_element_unequal{}, lhs_col, rhs_col, index);
                            });
    }
    return false;
  }
};

class corresponding_rows_not_equivalent {
  table_device_view d_lhs;
  table_device_view d_rhs;

 public:
  corresponding_rows_not_equivalent(table_device_view d_lhs, table_device_view d_rhs)
    : d_lhs(d_lhs), d_rhs(d_rhs), comp(d_lhs, d_rhs)
  {
    CUDF_EXPECTS(d_lhs.num_columns() == 1 and d_rhs.num_columns() == 1,
                 "Unsupported number of columns");
  }

  struct typed_element_not_equivalent {
    template <typename T>
    __device__ std::enable_if_t<std::is_floating_point<T>::value, bool> operator()(
      column_device_view const& lhs, column_device_view const& rhs, size_type index)
    {
      if (lhs.is_valid(index) and rhs.is_valid(index)) {
        int ulp = 4;  // value taken from google test
        T x     = lhs.element<T>(index);
        T y     = rhs.element<T>(index);
        return std::abs(x - y) > std::numeric_limits<T>::epsilon() * std::abs(x + y) * ulp &&
               std::abs(x - y) >= std::numeric_limits<T>::min();
      } else {
        // if either is null, then the inequality was checked already
        return true;
      }
    }

    template <typename T, typename... Args>
    __device__ std::enable_if_t<not std::is_floating_point<T>::value, bool> operator()(Args... args)
    {
      // Non-floating point inequality is checked already
      return true;
    }
  };

  cudf::experimental::row_equality_comparator<true> comp;

  __device__ bool operator()(size_type index)
  {
    if (not comp(index, index)) {
      auto lhs_col = this->d_lhs.column(0);
      auto rhs_col = this->d_rhs.column(0);
      return experimental::type_dispatcher(
        lhs_col.type(), typed_element_not_equivalent{}, lhs_col, rhs_col, index);
    }
    return false;
  }
};

namespace {
template <bool check_exact_equality>
void column_comparison(cudf::column_view const& lhs,
                       cudf::column_view const& rhs,
                       bool print_all_differences)
{
  column_property_comparison<check_exact_equality>(lhs, rhs);

  using ComparatorType = std::conditional_t<check_exact_equality,
                                            corresponding_rows_unequal,
                                            corresponding_rows_not_equivalent>;

  auto d_lhs = cudf::table_device_view::create(table_view{{lhs}});
  auto d_rhs = cudf::table_device_view::create(table_view{{rhs}});

  // TODO (dm): handle floating point equality
  thrust::device_vector<int> differences(lhs.size());

  auto diff_iter = thrust::copy_if(thrust::device,
                                   thrust::make_counting_iterator(0),
                                   thrust::make_counting_iterator(lhs.size()),
                                   differences.begin(),
                                   ComparatorType(*d_lhs, *d_rhs));

  differences.resize(thrust::distance(differences.begin(), diff_iter));

  if (diff_iter > differences.begin()) {
    if (print_all_differences) {
      //
      //  If there are differences, display them all
      //
      std::ostringstream buffer;
      buffer << "differences:" << std::endl;

      cudf::table_view source_table({lhs, rhs});

      fixed_width_column_wrapper<int32_t> diff_column(differences.begin(), differences.end());

      std::unique_ptr<cudf::experimental::table> diff_table =
        cudf::experimental::gather(source_table, diff_column);

      //
      //  Need to pull back the differences
      //
      std::vector<std::string> h_left_strings  = to_strings(diff_table->get_column(0));
      std::vector<std::string> h_right_strings = to_strings(diff_table->get_column(1));

      for (size_t i = 0; i < differences.size(); ++i) {
        buffer << "lhs[" << differences[i] << "] = " << h_left_strings[i] << ", rhs["
               << differences[i] << "] = " << h_right_strings[i] << std::endl;
      }

      EXPECT_EQ(differences.size(), size_t{0}) << buffer.str();
    } else {
      //
      //  If there are differences, just display the first one
      //
      int index = differences[0];

      auto diff_lhs = cudf::experimental::detail::slice(lhs, index, index + 1);
      auto diff_rhs = cudf::experimental::detail::slice(rhs, index, index + 1);

      std::vector<std::string> h_left_strings  = to_strings(diff_lhs);
      std::vector<std::string> h_right_strings = to_strings(diff_rhs);

      EXPECT_EQ(differences.size(), size_t{0})
        << "first difference: "
        << "lhs[" << index << "] = " << to_string(diff_lhs, "") << ", rhs[" << index
        << "] = " << to_string(diff_rhs, "");
    }
  }
}

}  // namespace

void expect_columns_equal(cudf::column_view const& lhs,
                          cudf::column_view const& rhs,
                          bool print_all_differences)
{
  column_comparison<true>(lhs, rhs, print_all_differences);
}

void expect_columns_equivalent(cudf::column_view const& lhs,
                               cudf::column_view const& rhs,
                               bool print_all_differences)
{
  column_comparison<false>(lhs, rhs, print_all_differences);
}

// Bitwise equality
void expect_equal_buffers(void const* lhs, void const* rhs, std::size_t size_bytes)
{
  if (size_bytes > 0) {
    EXPECT_NE(nullptr, lhs);
    EXPECT_NE(nullptr, rhs);
  }
  auto typed_lhs = static_cast<char const*>(lhs);
  auto typed_rhs = static_cast<char const*>(rhs);
  EXPECT_TRUE(thrust::equal(thrust::device, typed_lhs, typed_lhs + size_bytes, typed_rhs));
}

// copy column bitmask to host (used by to_host())
std::vector<bitmask_type> bitmask_to_host(cudf::column_view const& c)
{
  if (c.nullable()) {
    auto num_bitmasks = bitmask_allocation_size_bytes(c.size()) / sizeof(bitmask_type);
    std::vector<bitmask_type> host_bitmask(num_bitmasks);
    if (c.offset() == 0) {
      CUDA_TRY(cudaMemcpy(host_bitmask.data(),
                          c.null_mask(),
                          num_bitmasks * sizeof(bitmask_type),
                          cudaMemcpyDeviceToHost));
    } else {
      auto mask = copy_bitmask(c.null_mask(), c.offset(), c.offset() + c.size());
      CUDA_TRY(cudaMemcpy(host_bitmask.data(),
                          mask.data(),
                          num_bitmasks * sizeof(bitmask_type),
                          cudaMemcpyDeviceToHost));
    }

    return host_bitmask;
  } else {
    return std::vector<bitmask_type>{};
  }
}

<<<<<<< HEAD
std::string get_nested_type_str(cudf::column_view const& view)
{
  if (view.type().id() == cudf::LIST) {
    // OFFSET HACK.
    return cudf::jit::get_type_name(view.type()) + "<" + get_nested_type_str(view.child(1)) + ">";
  }
  return cudf::jit::get_type_name(view.type());
=======
template <typename T, typename std::enable_if_t<std::is_integral<T>::value>* = nullptr>
static auto numeric_to_string_precise(T value)
{
  return std::to_string(value);
}

template <typename T, typename std::enable_if_t<std::is_floating_point<T>::value>* = nullptr>
static auto numeric_to_string_precise(T value)
{
  std::ostringstream o;
  o << std::setprecision(std::numeric_limits<T>::max_digits10) << value;
  return o.str();
>>>>>>> 04b9b4c8
}

struct column_view_printer {
  template <typename Element, typename std::enable_if_t<is_numeric<Element>()>* = nullptr>
  void operator()(cudf::column_view const& col,
                  std::vector<std::string>& out,
                  std::string const& indent)
  {
    auto h_data = cudf::test::to_host<Element>(col);

    out.resize(col.size());

    if (col.nullable()) {
      std::transform(thrust::make_counting_iterator(size_type{0}),
                     thrust::make_counting_iterator(col.size()),
                     out.begin(),
                     [&h_data](auto idx) {
                       return bit_is_set(h_data.second.data(), idx)
                                ? numeric_to_string_precise(h_data.first[idx])
                                : std::string("NULL");
                     });

    } else {
      std::transform(h_data.first.begin(), h_data.first.end(), out.begin(), [](Element el) {
        return numeric_to_string_precise(el);
      });
    }
  }

  template <typename Element, typename std::enable_if_t<is_timestamp<Element>()>* = nullptr>
  void operator()(cudf::column_view const& col,
                  std::vector<std::string>& out,
                  std::string const& indent)
  {
    //
    //  For timestamps, convert timestamp column to column of strings, then
    //  call string version
    //
    auto col_as_strings = cudf::strings::from_timestamps(col);

    this->template operator()<cudf::string_view>(*col_as_strings, out, indent);
  }

  template <typename Element,
            typename std::enable_if_t<std::is_same<Element, cudf::string_view>::value>* = nullptr>
  void operator()(cudf::column_view const& col,
                  std::vector<std::string>& out,
                  std::string const& indent)
  {
    //
    //  Implementation for strings, call special to_host variant
    //
    auto h_data = cudf::test::to_host<std::string>(col);

    out.resize(col.size());
    std::transform(thrust::make_counting_iterator(size_type{0}),
                   thrust::make_counting_iterator(col.size()),
                   out.begin(),
                   [&h_data](auto idx) {
<<<<<<< HEAD
                     return h_data.second.data() == nullptr || bit_is_set(h_data.second.data(), idx)
=======
                     return h_data.second.empty() || bit_is_set(h_data.second.data(), idx)
>>>>>>> 04b9b4c8
                              ? h_data.first[idx]
                              : std::string("NULL");
                   });
  }

  template <typename Element,
            typename std::enable_if_t<std::is_same<Element, cudf::dictionary32>::value>* = nullptr>
  void operator()(cudf::column_view const& col,
                  std::vector<std::string>& out,
                  std::string const& indent)
  {
    cudf::dictionary_column_view dictionary(col);
    if (col.size() == 0) return;
    std::vector<std::string> keys    = to_strings(dictionary.keys());
    std::vector<std::string> indices = to_strings({cudf::data_type{cudf::INT32},
                                                   dictionary.size(),
                                                   dictionary.indices().head<int32_t>(),
                                                   dictionary.null_mask(),
                                                   dictionary.null_count(),
                                                   dictionary.offset()});
    out.insert(out.end(), keys.begin(), keys.end());
    if (!indices.empty()) {
      std::string first = "\x08 : " + indices.front();  // use : as delimiter
      out.push_back(first);                             // between keys and indices
      out.insert(out.end(), indices.begin() + 1, indices.end());
    }
  }

  template <typename Element,
            typename std::enable_if_t<std::is_same<Element, cudf::list_view>::value>* = nullptr>
  void operator()(cudf::column_view const& col,
                  std::vector<std::string>& out,
                  std::string const& indent)
  {
    lists_column_view lcv(col);

    std::string tmp = get_nested_type_str(col) + ":\n" + indent +
                      "Length : " + std::to_string(lcv.size()) + "\n" + indent +
                      "Offsets : " + to_string(lcv.offsets(), ", ") + "\n" +
                      (lcv.has_nulls() ? indent + "Has nulls\n" : "") + indent + "Children :\n" +
                      to_string(lcv.child(), ", ", indent + "   ") + "\n";

    out.push_back(tmp);
  }
};

std::vector<std::string> to_strings(cudf::column_view const& col, std::string const& indent)
{
  std::vector<std::string> reply;
  cudf::experimental::type_dispatcher(col.type(), column_view_printer{}, col, reply, indent);
  return reply;
}

std::string to_string(cudf::column_view const& col,
                      std::string const& delimiter,
                      std::string const& indent)
{
  std::ostringstream buffer;
  std::vector<std::string> h_data = to_strings(col, indent);

  buffer << indent;
  std::copy(h_data.begin(),
            h_data.end() - (!h_data.empty()),
            std::ostream_iterator<std::string>(buffer, delimiter.c_str()));
  if (!h_data.empty()) buffer << h_data.back();

  return buffer.str();
}

void print(cudf::column_view const& col, std::ostream& os, std::string const& delimiter)
{
  os << to_string(col, delimiter) << std::endl;
}

bool validate_host_masks(std::vector<bitmask_type> const& expected_mask,
                         std::vector<bitmask_type> const& got_mask,
                         size_type number_of_elements)
{
  return std::all_of(thrust::make_counting_iterator(0),
                     thrust::make_counting_iterator(number_of_elements),
                     [&expected_mask, &got_mask](auto index) {
                       return cudf::bit_is_set(expected_mask.data(), index) ==
                              cudf::bit_is_set(got_mask.data(), index);
                     });
}

}  // namespace test
}  // namespace cudf<|MERGE_RESOLUTION|>--- conflicted
+++ resolved
@@ -293,7 +293,20 @@
   }
 }
 
-<<<<<<< HEAD
+template <typename T, typename std::enable_if_t<std::is_integral<T>::value>* = nullptr>
+static auto numeric_to_string_precise(T value)
+{
+  return std::to_string(value);
+}
+
+template <typename T, typename std::enable_if_t<std::is_floating_point<T>::value>* = nullptr>
+static auto numeric_to_string_precise(T value)
+{
+  std::ostringstream o;
+  o << std::setprecision(std::numeric_limits<T>::max_digits10) << value;
+  return o.str();
+}
+
 std::string get_nested_type_str(cudf::column_view const& view)
 {
   if (view.type().id() == cudf::LIST) {
@@ -301,20 +314,6 @@
     return cudf::jit::get_type_name(view.type()) + "<" + get_nested_type_str(view.child(1)) + ">";
   }
   return cudf::jit::get_type_name(view.type());
-=======
-template <typename T, typename std::enable_if_t<std::is_integral<T>::value>* = nullptr>
-static auto numeric_to_string_precise(T value)
-{
-  return std::to_string(value);
-}
-
-template <typename T, typename std::enable_if_t<std::is_floating_point<T>::value>* = nullptr>
-static auto numeric_to_string_precise(T value)
-{
-  std::ostringstream o;
-  o << std::setprecision(std::numeric_limits<T>::max_digits10) << value;
-  return o.str();
->>>>>>> 04b9b4c8
 }
 
 struct column_view_printer {
@@ -374,11 +373,7 @@
                    thrust::make_counting_iterator(col.size()),
                    out.begin(),
                    [&h_data](auto idx) {
-<<<<<<< HEAD
-                     return h_data.second.data() == nullptr || bit_is_set(h_data.second.data(), idx)
-=======
                      return h_data.second.empty() || bit_is_set(h_data.second.data(), idx)
->>>>>>> 04b9b4c8
                               ? h_data.first[idx]
                               : std::string("NULL");
                    });
