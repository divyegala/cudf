# Copyright (c) 2018, NVIDIA CORPORATION.

import pytest

import numpy as np
import pandas as pd

from numba import cuda

import pygdf as gd
from pygdf.dataframe import Series, DataFrame
from pygdf.buffer import Buffer
from pygdf.settings import set_options

from itertools import combinations

from . import utils


def test_buffer_basic():
    n = 10
    buf = Buffer(np.arange(n, dtype=np.float64))
    assert buf.size == n
    assert buf.capacity == n
    np.testing.assert_equal(buf.mem.copy_to_host(),
                            np.arange(n, dtype=np.float64))


def test_buffer_append():
    n = 10
    expected = np.arange(n, dtype=np.float64)
    buf = Buffer(expected, size=n - 4, capacity=n)
    assert buf.size == n - 4
    assert buf.capacity == n
    np.testing.assert_equal(buf.mem.copy_to_host(), expected)
    np.testing.assert_equal(buf.to_array(), np.arange(n - 4, dtype=np.float64))

    # Buffer.append
    buf.append(1.23)
    expected[n - 4] = 1.23
    np.testing.assert_equal(buf.mem.copy_to_host(), expected)
    assert buf.size == n - 3
    assert buf.capacity == n

    # Buffer.extend
    buf.extend(np.asarray([2, 3]))
    expected[n - 3] = 2
    expected[n - 2] = 3
    np.testing.assert_equal(buf.mem.copy_to_host(), expected)
    assert buf.size == n - 1
    assert buf.capacity == n

    # Test out-of-bound
    with pytest.raises(MemoryError):
        buf.extend(np.asarray([2, 3]))
    np.testing.assert_equal(buf.mem.copy_to_host(), expected)
    assert buf.size == n - 1
    assert buf.capacity == n

    # Append to last slot
    buf.append(10.125)
    expected[n - 1] = 10.125
    np.testing.assert_equal(buf.mem.copy_to_host(), expected)
    assert buf.size == n
    assert buf.capacity == n

    with pytest.raises(MemoryError):
        buf.append(987654)

    np.testing.assert_equal(buf.to_array(), expected)
    assert buf.size == n
    assert buf.capacity == n


def test_series_basic():
    # Make series from buffer
    a1 = np.arange(10, dtype=np.float64)
    series = Series(a1)
    assert len(series) == 10
    np.testing.assert_equal(series.to_array(), np.hstack([a1]))

    # Add new buffer
    a2 = np.arange(5)
    series = series.append(a2)
    assert len(series) == 15
    np.testing.assert_equal(series.to_array(), np.hstack([a1, a2]))

    # Ensure appending to previous buffer
    a3 = np.arange(3)
    series = series.append(a3)
    assert len(series) == 18
    a4 = np.hstack([a1, a2, a3])
    np.testing.assert_equal(series.to_array(), a4)


def test_series_indexing():
    a1 = np.arange(20)
    series = Series(a1)
    # Indexing
    sr1 = series[:12]
    assert not sr1.has_null_mask
    np.testing.assert_equal(sr1.to_array(), a1[:12])
    sr2 = sr1[3:]
    assert not sr2.has_null_mask
    np.testing.assert_equal(sr2.to_array(), a1[3:12])
    # Index with stride
    sr3 = sr2[::2]
    assert not sr3.has_null_mask
    np.testing.assert_equal(sr3.to_array(), a1[3:12:2])


def test_dataframe_basic():
    np.random.seed(0)
    df = DataFrame()

    # Populate with cuda memory
    df['keys'] = cuda.to_device(np.arange(10, dtype=np.float64))
    np.testing.assert_equal(df['keys'].to_array(), np.arange(10))
    assert len(df) == 10

    # Populate with numpy array
    rnd_vals = np.random.random(10)
    df['vals'] = rnd_vals
    np.testing.assert_equal(df['vals'].to_array(), rnd_vals)
    assert len(df) == 10
    assert df.columns == ('keys', 'vals')

    # Make another dataframe
    df2 = DataFrame()
    df2['keys'] = np.array([123], dtype=np.float64)
    df2['vals'] = np.array([321], dtype=np.float64)

    # Concat
    df = gd.concat([df, df2])
    assert len(df) == 11

    hkeys = np.asarray(np.arange(10, dtype=np.float64).tolist() + [123])
    hvals = np.asarray(rnd_vals.tolist() + [321])

    np.testing.assert_equal(df['keys'].to_array(), hkeys)
    np.testing.assert_equal(df['vals'].to_array(), hvals)

    # As matrix
    mat = df.as_matrix()

    expect = np.vstack([hkeys, hvals]).T

    print(expect)
    print(mat)
    np.testing.assert_equal(mat, expect)


def test_dataframe_column_name_indexing():
    df = DataFrame()
    data = np.asarray(range(10), dtype=np.int32)
    df['a'] = data
    df[1] = data
    np.testing.assert_equal(df['a'].to_array(),
                            np.asarray(range(10), dtype=np.int32))
    np.testing.assert_equal(df[1].to_array(),
                            np.asarray(range(10), dtype=np.int32))

    pdf = pd.DataFrame()
    nelem = 10
    pdf['key1'] = np.random.randint(0, 5, nelem)
    pdf['key2'] = np.random.randint(0, 3, nelem)
    pdf[1] = np.arange(1, 1 + nelem)
    pdf[2] = np.random.random(nelem)
    df = DataFrame.from_pandas(pdf)
    for i in range(1, len(pdf.columns)+1):
        for idx in combinations(pdf.columns, i):
            assert(pdf[list(idx)].equals(df[list(idx)].to_pandas()))


def test_dataframe_column_add_drop():
    df = DataFrame()
    data = np.asarray(range(10))
    df['a'] = data
    df['b'] = data
    assert df.columns == ('a', 'b')
    del df['a']
    assert df.columns == ('b',)
    df['c'] = data
    assert df.columns == ('b', 'c')
    df['a'] = data
    assert df.columns == ('b', 'c', 'a')


@pytest.mark.parametrize('nelem', [0, 3, 100, 1000])
def test_dataframe_astype(nelem):
    df = DataFrame()
    data = np.asarray(range(nelem), dtype=np.int32)
    df['a'] = data
    assert df['a'].dtype is np.dtype(np.int32)
    df['b'] = df['a'].astype(np.float32)
    assert df['b'].dtype is np.dtype(np.float32)
    np.testing.assert_equal(df['a'].to_array(), df['b'].to_array())


def test_dataframe_slicing():
    df = DataFrame()
    size = 123
    df['a'] = ha = np.random.randint(low=0, high=100, size=size)\
        .astype(np.int32)
    df['b'] = hb = np.random.random(size).astype(np.float32)
    df['c'] = hc = np.random.randint(low=0, high=100, size=size)\
        .astype(np.int64)
    df['d'] = hd = np.random.random(size).astype(np.float64)

    # Row slice first 10
    first_10 = df[:10]
    assert len(first_10) == 10
    assert first_10.columns == tuple(['a', 'b', 'c', 'd'])
    np.testing.assert_equal(first_10['a'].to_array(), ha[:10])
    np.testing.assert_equal(first_10['b'].to_array(), hb[:10])
    np.testing.assert_equal(first_10['c'].to_array(), hc[:10])
    np.testing.assert_equal(first_10['d'].to_array(), hd[:10])
    del first_10

    # Row slice last 10
    last_10 = df[-10:]
    assert len(last_10) == 10
    assert last_10.columns == tuple(['a', 'b', 'c', 'd'])
    np.testing.assert_equal(last_10['a'].to_array(), ha[-10:])
    np.testing.assert_equal(last_10['b'].to_array(), hb[-10:])
    np.testing.assert_equal(last_10['c'].to_array(), hc[-10:])
    np.testing.assert_equal(last_10['d'].to_array(), hd[-10:])
    del last_10

    # Row slice [begin:end]
    begin = 7
    end = 121
    subrange = df[begin:end]
    assert len(subrange) == end - begin
    assert subrange.columns == tuple(['a', 'b', 'c', 'd'])
    np.testing.assert_equal(subrange['a'].to_array(), ha[begin:end])
    np.testing.assert_equal(subrange['b'].to_array(), hb[begin:end])
    np.testing.assert_equal(subrange['c'].to_array(), hc[begin:end])
    np.testing.assert_equal(subrange['d'].to_array(), hd[begin:end])
    del subrange


def test_dataframe_loc():
    df = DataFrame()
    size = 123
    df['a'] = ha = np.random.randint(low=0, high=100, size=size)\
        .astype(np.int32)
    df['b'] = hb = np.random.random(size).astype(np.float32)  # noqa: F841
    df['c'] = hc = np.random.randint(low=0, high=100, size=size)\
        .astype(np.int64)
    df['d'] = hd = np.random.random(size).astype(np.float64)

    # Full slice
    full = df.loc[:, ['c']]
    assert full.columns == tuple(['c'])
    np.testing.assert_equal(full['c'].to_array(), hc)

    begin = 117
    end = 122
    fewer = df.loc[begin:end, ['c', 'd', 'a']]
    assert len(fewer) == end - begin + 1
    assert fewer.columns == tuple(['c', 'd', 'a'])
    np.testing.assert_equal(fewer['a'].to_array(), ha[begin:end + 1])
    np.testing.assert_equal(fewer['c'].to_array(), hc[begin:end + 1])
    np.testing.assert_equal(fewer['d'].to_array(), hd[begin:end + 1])
    del fewer

    # Make int64 index
    offset = 50
    df2 = df[offset:]
    begin = 117
    end = 122
    fewer = df2.loc[begin:end, ['c', 'd', 'a']]
    assert len(fewer) == end - begin + 1
    assert fewer.columns == tuple(['c', 'd', 'a'])
    np.testing.assert_equal(fewer['a'].to_array(), ha[begin:end + 1])
    np.testing.assert_equal(fewer['c'].to_array(), hc[begin:end + 1])
    np.testing.assert_equal(fewer['d'].to_array(), hd[begin:end + 1])


def test_dataframe_to_string():
    with set_options(formatting={'nrows': 5, 'ncols': 8}):
        # Test basic
        df = DataFrame([('a', [1, 2, 3, 4, 5, 6]),
                        ('b', [11, 12, 13, 14, 15, 16])])
        string = str(df)
        print(string)
        assert string.splitlines()[-1] == '[1 more rows]'

        # Test skipped columns
        df = DataFrame([('a', [1,  2,  3,  4,  5,  6]),
                        ('b', [11, 12, 13, 14, 15, 16]),
                        ('c', [11, 12, 13, 14, 15, 16]),
                        ('d', [11, 12, 13, 14, 15, 16])])
        string = df.to_string(ncols=3)
        print(string)
        assert string.splitlines()[-2] == '[1 more rows]'
        assert string.splitlines()[-1] == '[1 more columns]'

        # Test masked
        df = DataFrame([('a', [1, 2, 3, 4, 5, 6]),
                        ('b', [11, 12, 13, 14, 15, 16])])

        data = np.arange(6)
        mask = np.zeros(1, dtype=np.uint8)
        mask[0] = 0b00101101

        masked = Series.from_masked_array(data, mask)
        assert masked.null_count == 2
        df['c'] = masked

        # check data
        values = list(masked)
        validids = [0, 2, 3, 5]
        densearray = masked.to_array()
        np.testing.assert_equal(data[validids], densearray)
        # valid position is corret
        for i in validids:
            assert data[i] == values[i]
        # null position is correct
        for i in range(len(values)):
            if i not in validids:
                assert values[i] is None

        got = df.to_string(nrows=None)
        print(got)
        expect = '''
  a b  c
0 1 11 0
1 2 12
2 3 13 2
3 4 14 3
4 5 15
5 6 16 5
'''
        # values should match despite whitespace difference
        assert got.split() == expect.split()


def test_dataframe_to_string_wide():
    # Test basic
    df = DataFrame()
    for i in range(100):
        df['a{}'.format(i)] = list(range(3))
    got = df.to_string(ncols=8)
    print(got)
    expect = '''
    a0   a1   a2   a3   a4   a5   a6 ...  a99
0    0    0    0    0    0    0    0 ...    0
1    1    1    1    1    1    1    1 ...    1
2    2    2    2    2    2    2    2 ...    2
[92 more columns]
'''
    # values should match despite whitespace difference
    assert got.split() == expect.split()


def test_dataframe_dtypes():
    dtypes = pd.Series([np.int32, np.float32, np.float64],
                       index=['c', 'a', 'b'])
    df = DataFrame([(k, np.ones(10, dtype=v))
                    for k, v in dtypes.iteritems()])
    assert df.dtypes.equals(dtypes)


def test_dataframe_dir_and_getattr():
    df = DataFrame([('a', np.ones(10)),
                    ('b', np.ones(10)),
                    ('not an id', np.ones(10)),
                    ('oop$', np.ones(10))])
    o = dir(df)
    assert {'a', 'b'}.issubset(o)
    assert 'not an id' not in o
    assert 'oop$' not in o

    # Getattr works
    assert df.a is df['a']
    assert df.b is df['b']
    with pytest.raises(AttributeError):
        df.not_a_column


@pytest.mark.parametrize('order', ['C', 'F'])
def test_dataframe_as_gpu_matrix(order):
    df = DataFrame()

    nelem = 123
    for k in 'abcd':
        df[k] = np.random.random(nelem)

    # Check all columns
    mat = df.as_gpu_matrix(order=order).copy_to_host()
    assert mat.shape == (nelem, 4)
    for i, k in enumerate(df.columns):
        np.testing.assert_array_equal(df[k].to_array(), mat[:, i])

    # Check column subset
    mat = df.as_gpu_matrix(order=order, columns=['a', 'c']).copy_to_host()
    assert mat.shape == (nelem, 2)

    for i, k in enumerate('ac'):
        np.testing.assert_array_equal(df[k].to_array(), mat[:, i])


def test_dataframe_as_gpu_matrix_null_values():
    df = DataFrame()

    nelem = 123
    na = -10000

    refvalues = {}
    for k in 'abcd':
        df[k] = data = np.random.random(nelem)
        bitmask = utils.random_bitmask(nelem)
        df[k] = df[k].set_mask(bitmask)
        boolmask = np.asarray(utils.expand_bits_to_bytes(bitmask)[:nelem],
                              dtype=np.bool_)
        data[~boolmask] = na
        refvalues[k] = data

    # Check null value causes error
    with pytest.raises(ValueError) as raises:
        df.as_gpu_matrix()
    raises.match("column 'a' has null values")

    for k in df.columns:
        df[k] = df[k].fillna(na)

    mat = df.as_gpu_matrix().copy_to_host()
    for i, k in enumerate(df.columns):
        np.testing.assert_array_equal(refvalues[k], mat[:, i])


@pytest.mark.parametrize('ntake', [0, 1, 10, 123, 122, 200])
def test_dataframe_take(ntake):
    np.random.seed(0)
    df = DataFrame()

    nelem = 123
    df['ii'] = ii = np.random.randint(0, 20, nelem)
    df['ff'] = ff = np.random.random(nelem)

    take_indices = np.random.randint(0, len(df), ntake)

    def check(**kwargs):
        out = df.take(take_indices, **kwargs)
        assert len(out) == ntake
        np.testing.assert_array_equal(out.ii.to_array(), ii[take_indices])
        np.testing.assert_array_equal(out.ff.to_array(), ff[take_indices])
        if kwargs.get('ignore_index'):
            np.testing.assert_array_equal(out.index, np.arange(ntake))
        else:
            np.testing.assert_array_equal(out.index, take_indices)

    check()
    check(ignore_index=True)


def test_dataframe_append_empty():
    pdf = pd.DataFrame({
        "key": [1, 1, 1, 2, 2, 2, 3, 3, 3, 4, 4, 4],
        "value": [1, 2, 3, 4, 5, 6, 7, 8, 9, 10, 11, 12]
        })
    gdf = DataFrame.from_pandas(pdf)

    gdf['newcol'] = 100
    pdf['newcol'] = 100

    assert len(gdf['newcol']) == len(pdf)
    assert len(pdf['newcol']) == len(pdf)
    pd.testing.assert_frame_equal(gdf.to_pandas(), pdf)


def test_dataframe_setitem_from_masked_object():
    ary = np.random.randn(100)
    mask = np.zeros(100, dtype=bool)
    mask[:20] = True
    np.random.shuffle(mask)
    ary[mask] = np.nan

    test1 = Series(ary)
    assert(test1.has_null_mask)
    assert(test1.null_count == 20)

    test2 = DataFrame.from_pandas(pd.DataFrame({'a': ary}))
    assert(test2['a'].has_null_mask)
    assert(test2['a'].null_count == 20)

    gpu_ary = cuda.to_device(ary)
    test3 = Series(gpu_ary)
    assert(test3.has_null_mask)
    assert(test3.null_count == 20)

    test4 = DataFrame()
    lst = [1, 2, None, 4, 5, 6, None, 8, 9]
    test4['lst'] = lst
    assert(test4['lst'].has_null_mask)
    assert(test4['lst'].null_count == 2)


def test_dataframe_append_to_empty():
    pdf = pd.DataFrame()
    pdf['a'] = []
    pdf['b'] = [1, 2, 3]

    gdf = DataFrame()
    gdf['a'] = []
    gdf['b'] = [1, 2, 3]

    pd.testing.assert_frame_equal(gdf.to_pandas(), pdf)


def test_dataframe_setitem_index_len1():
    gdf = DataFrame()
    gdf['a'] = [1]
    gdf['b'] = gdf.index.as_column()

    np.testing.assert_equal(gdf.b.to_array(), [0])


@pytest.mark.parametrize('nrows', [1, 8, 100, 1000])
def test_dataframe_hash_columns(nrows):
    gdf = DataFrame()
    data = np.asarray(range(nrows))
    data[0] = data[-1]  # make first and last the same
    gdf['a'] = data
    gdf['b'] = gdf.a + 100
    out = gdf.hash_columns(['a', 'b'])
    assert isinstance(out, Series)
    assert len(out) == nrows
    assert out.dtype == np.int32

    # Check default
    out_all = gdf.hash_columns()
    np.testing.assert_array_equal(out.to_array(), out_all.to_array())

    # Check single column
    out_one = gdf.hash_columns(['a']).to_array()
    # First matches last
    assert out_one[0] == out_one[-1]
    # Equivalent to the Series.hash_values()
    np.testing.assert_array_equal(
        gdf.a.hash_values().to_array(),
        out_one,
        )


@pytest.mark.parametrize('nrows', [3, 10, 100, 1000])
@pytest.mark.parametrize('nparts', [1, 2, 8, 13])
@pytest.mark.parametrize('nkeys', [1, 2])
def test_dataframe_hash_partition(nrows, nparts, nkeys):
    np.random.seed(123)
    gdf = DataFrame()
    keycols = []
    for i in range(nkeys):
        keyname = 'key{}'.format(i)
        gdf[keyname] = np.random.randint(0, 7 - i, nrows)
        keycols.append(keyname)
    gdf['val1'] = np.random.randint(0, nrows * 2, nrows)

    got = gdf.partition_by_hash(keycols, nparts=nparts)
    # Must return a list
    assert isinstance(got, list)
    # Must have correct number of partitions
    assert len(got) == nparts
    # All partitions must be DataFrame type
    assert all(isinstance(p, DataFrame) for p in got)
    # Check that all partitions have unique keys
    part_unique_keys = set()
    for p in got:
        if len(p):
            # Take rows of the keycolums and build a set of the key-values
            unique_keys = set(map(tuple, p.as_matrix(columns=keycols)))
            # Ensure that none of the key-values have occurred in other groups
            assert not (unique_keys & part_unique_keys)
            part_unique_keys |= unique_keys
    assert len(part_unique_keys)


@pytest.mark.parametrize('nrows', [3, 10, 50])
def test_dataframe_hash_partition_masked_value(nrows):
    gdf = DataFrame()
    gdf['key'] = np.arange(nrows)
    gdf['val'] = np.arange(nrows) + 100
    bitmask = utils.random_bitmask(nrows)
    bytemask = utils.expand_bits_to_bytes(bitmask)
    gdf['val'] = gdf['val'].set_mask(bitmask)
    parted = gdf.partition_by_hash(['key'], nparts=3)
    # Verify that the valid mask is correct
    for p in parted:
        df = p.to_pandas()
        for row in df.itertuples():
            valid = bool(bytemask[row.key])
            expected_value = row.key + 100 if valid else -1
            got_value = row.val
            assert expected_value == got_value


@pytest.mark.parametrize('nrows', [3, 10, 50])
def test_dataframe_hash_partition_masked_keys(nrows):
    gdf = DataFrame()
    gdf['key'] = np.arange(nrows)
    gdf['val'] = np.arange(nrows) + 100
    bitmask = utils.random_bitmask(nrows)
    bytemask = utils.expand_bits_to_bytes(bitmask)
    gdf['key'] = gdf['key'].set_mask(bitmask)
    parted = gdf.partition_by_hash(['key'], nparts=3)
    # Verify that the valid mask is correct
    for p in parted:
        df = p.to_pandas()
        for row in df.itertuples():
            valid = bool(bytemask[row.val - 100])
            # val is key + 100
            expected_value = row.val - 100 if valid else -1
            got_value = row.key
            assert expected_value == got_value


def test_dataframe_empty_concat():
    gdf1 = DataFrame()
    gdf1['a'] = []
    gdf1['b'] = []

    gdf2 = gdf1.copy()

    gdf3 = gd.concat([gdf1, gdf2])
    assert len(gdf3) == 0
    assert len(gdf3.columns) == 2


<<<<<<< HEAD
@pytest.mark.parametrize('nrows', [0, 3, 10, 100, 1000])
def test_nonmatching_index_setitem(nrows):
    np.random.seed(0)

    gdf = DataFrame()
    gdf['a'] = np.random.randint(2147483647, size=nrows)
    gdf['b'] = np.random.randint(2147483647, size=nrows)
    gdf = gdf.set_index('b')

    test_values = np.random.randint(2147483647, size=nrows)
    gdf['c'] = test_values
    assert(len(test_values) == len(gdf['c']))
    assert(gdf['c'] == Series(test_values).set_index(gdf._index))
=======
@pytest.mark.parametrize('nelem', [0, 1, 5, 20, 100])
@pytest.mark.parametrize('slice_start', [None, 0, 1, 3, 10])
@pytest.mark.parametrize('slice_end', [None, 0, 1, 30, 50, -1])
def test_dataframe_masked_slicing(nelem, slice_start, slice_end):
    gdf = DataFrame()
    gdf['a'] = list(range(nelem))
    gdf['b'] = list(range(nelem, 2 * nelem))
    gdf['a'] = gdf['a'].set_mask(utils.random_bitmask(nelem))
    gdf['b'] = gdf['b'].set_mask(utils.random_bitmask(nelem))

    def do_slice(x):
        return x[slice_start: slice_end]

    expect = do_slice(gdf.to_pandas())
    got = do_slice(gdf).to_pandas()

    pd.testing.assert_frame_equal(expect, got)
>>>>>>> 8a984856
<|MERGE_RESOLUTION|>--- conflicted
+++ resolved
@@ -628,7 +628,6 @@
     assert len(gdf3.columns) == 2
 
 
-<<<<<<< HEAD
 @pytest.mark.parametrize('nrows', [0, 3, 10, 100, 1000])
 def test_nonmatching_index_setitem(nrows):
     np.random.seed(0)
@@ -642,7 +641,8 @@
     gdf['c'] = test_values
     assert(len(test_values) == len(gdf['c']))
     assert(gdf['c'] == Series(test_values).set_index(gdf._index))
-=======
+
+    
 @pytest.mark.parametrize('nelem', [0, 1, 5, 20, 100])
 @pytest.mark.parametrize('slice_start', [None, 0, 1, 3, 10])
 @pytest.mark.parametrize('slice_end', [None, 0, 1, 30, 50, -1])
@@ -660,4 +660,3 @@
     got = do_slice(gdf).to_pandas()
 
     pd.testing.assert_frame_equal(expect, got)
->>>>>>> 8a984856
